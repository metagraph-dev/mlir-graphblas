import os
import math
import subprocess
import tempfile
from typing import List, Optional, Union
import logging

log = logging.getLogger("mlir_graphblas")


def logged_subprocess_run(*args, **kwargs):
    log.debug("RUN: %s", args[0])
    return subprocess.run(*args, **kwargs)


class MlirOptError(Exception):
    pass


class MlirOptCli:
    def __init__(
        self, executable: Optional[str] = None, options: Optional[List[str]] = None
    ):
        if executable is None:
            from . import config

            executable = config.get("cli.executable", "mlir-opt")
        self._executable = executable
        if options is None:
            options = []
        self._options = options

    def _read_input(self, file) -> bytes:
        if isinstance(file, bytes):
            return file
        elif hasattr(file, "close"):
            return file.read()
        else:
            with open(file, "rb") as f:
                return f.read()

    def apply_passes(self, file, passes: List[str]) -> Union[str, "DebugResult"]:
        """
        Converts a file of MLIR by applying passes sequentially.
        Returns a string of the result.

        :param file: file-like object -or- path to file on disk -or- bytes of file content
        :param passes: list of mlir-opt pass options
        :return: str (if successful)
                 list of str containing transformations and eventual error (if failure)
        """
        input = self._read_input(file)
        result = logged_subprocess_run(
            [self._executable] + self._options + passes,
            capture_output=True,
            input=input,
        )
        if result.returncode == 0:
            return result.stdout.decode()
        err = MlirOptError(result.stderr.split(b"\n")[0])
        err.debug_result = self.debug_passes(input, passes)
        raise err

    def debug_passes(self, input: bytes, passes: List[str]) -> "DebugResult":
        stages = []
        saved_passes = []
        for p in passes:
            saved_passes.append(p.lstrip("-"))
            stages.append(input.decode())
            result = logged_subprocess_run(
                [self._executable, p], capture_output=True, input=input
            )
            if result.returncode == 0:
                input = result.stdout
            else:
                result = logged_subprocess_run(
                    [self._executable, "--mlir-print-debuginfo", p],
                    capture_output=True,
                    input=input,
                )
                stages.append(result.stderr.decode())
                break
        else:
            # append final output
            stages.append(result.stdout.decode())
        return DebugResult(stages, saved_passes, self)


class DebugResult:
    def __init__(self, stages, passes, cli):
        self.stages = stages
        self.passes = passes
        assert (
            len(self.stages) == len(self.passes) + 1
        ), "Stages must be one larger than passes"
        self._cli = cli

    def __repr__(self):
        ret = [
<<<<<<< HEAD
            self._add_banner(
                self.stages[-1], f"Error when running {self.passes[-1][2:]}"
            )
=======
            self._add_banner(self.stages[-1], f"Error when running {self.passes[-1]}")
>>>>>>> 81b309fb
        ]
        for p, stage in zip(reversed(self.passes), reversed(self.stages[:-1])):
            if stage == self.stages[-2]:
                stage = self._add_row_column_numbers(stage)
            ret.append(self._add_banner(stage, f"Input to {p}"))
        return "\n\n".join(ret)

    def __getitem__(self, item):
        if type(item) is not slice:
            raise TypeError("Only slices are supported")
        if item.step is not None:
            raise TypeError("step != 1 is not supported")
        trim_stages = self.stages[item]
        if len(trim_stages) < 2:
            raise TypeError("At least two stages are required")
        if item.stop is None:
            trim_passes = self.passes[item.start :]
        else:
            trim_passes = self.passes[item.start : item.stop - 1]
        return DebugResult(trim_stages, trim_passes, self._cli)

    def _find_pass_index(self, pass_):
        for ip, p in enumerate(self.passes):
            if p == pass_:
                return ip
        else:
            raise KeyError(f"No pass found named {pass_}")

    def diff(self, pass_, diffcmd=None):
        """
        Performs a diff showing the input and output of a given `pass_`.

        diffcmd controls which diff tool to use. Default is `vimdiff`.
        """
        if diffcmd is None:
            from . import config

            diffcmd = config.get("diff.executable", "vimdiff")

        ipass = self._find_pass_index(pass_)

        with tempfile.TemporaryDirectory() as tmpdir:
            file1 = os.path.join(tmpdir, "first.txt")
            file2 = os.path.join(tmpdir, "second.txt")
            with open(file1, "w") as f:
                f.write(self.stages[ipass])
            with open(file2, "w") as f:
                f.write(self.stages[ipass + 1])
            logged_subprocess_run([diffcmd, file1, file2])

    @classmethod
    def _add_banner(cls, data: str, banner_text: str, char: str = "=") -> str:
        width = len(banner_text) + 4
<<<<<<< HEAD
        return f"{char * width}\n" + f"  {banner_text}  \n" + f"{char * width}\n" + data
=======
        return f"{char * width}\n  {banner_text}  \n{char * width}\n" + data
>>>>>>> 81b309fb

    @classmethod
    def _add_row_column_numbers(cls, data: str) -> str:
        splitz = data.splitlines()
        num_rows = len(splitz)
        num_cols = max(len(row) for row in splitz)

        offset = int(math.log10(num_rows)) + 1
        colheader_ones = [str(n % 10) for n in range(1, num_cols + 1)]
        colheader_tens = [" " * 9] + [
            f"{n:<10}" for n in range(1, num_cols + 1) if n % 10 == 0
        ]
        ret = [
            f'{" " * offset} {"".join(colheader_tens)}',
            f'{" " * offset} {"".join(colheader_ones)}',
            f'{" " * offset} {"-" * len(colheader_ones)}',
        ]
        for i, line in enumerate(splitz, 1):
            ret.append(f"{i:{offset}}|{line}")
        return "\n".join(ret)

    def explore(self, embed=False):
        from .explorer import Explorer

        return Explorer(self).show(embed=embed)<|MERGE_RESOLUTION|>--- conflicted
+++ resolved
@@ -97,13 +97,7 @@
 
     def __repr__(self):
         ret = [
-<<<<<<< HEAD
-            self._add_banner(
-                self.stages[-1], f"Error when running {self.passes[-1][2:]}"
-            )
-=======
             self._add_banner(self.stages[-1], f"Error when running {self.passes[-1]}")
->>>>>>> 81b309fb
         ]
         for p, stage in zip(reversed(self.passes), reversed(self.stages[:-1])):
             if stage == self.stages[-2]:
@@ -157,11 +151,7 @@
     @classmethod
     def _add_banner(cls, data: str, banner_text: str, char: str = "=") -> str:
         width = len(banner_text) + 4
-<<<<<<< HEAD
-        return f"{char * width}\n" + f"  {banner_text}  \n" + f"{char * width}\n" + data
-=======
         return f"{char * width}\n  {banner_text}  \n{char * width}\n" + data
->>>>>>> 81b309fb
 
     @classmethod
     def _add_row_column_numbers(cls, data: str) -> str:
