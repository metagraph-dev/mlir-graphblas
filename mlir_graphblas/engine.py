--- conflicted
+++ resolved
@@ -283,20 +283,12 @@
                 return e.debug_result
         else:
             llvmir_text = self._cli.apply_passes(mlir_text, passes)
-<<<<<<< HEAD
-        mlir_translate_process = subprocess.run(
-=======
-        result = subprocess.run(
->>>>>>> 81b309fb
+        mlir_translate_run = subprocess.run(
             ["mlir-translate", "--mlir-to-llvmir"],
             input=llvmir_text.encode(),
             capture_output=True,
         )
-<<<<<<< HEAD
-        llvm_text = mlir_translate_process.stdout.decode()
-=======
-        llvm_text = result.stdout.decode()
->>>>>>> 81b309fb
+        llvm_text = mlir_translate_run.stdout.decode()
         # Create a LLVM module object from the IR
         mod = llvm.parse_assembly(llvm_text)
         mod.verify()
