import os
import sys
import shutil
import re
import subprocess
import itertools
import mlir
import ctypes
import glob
import operator
import tempfile
import uuid
import distutils.ccompiler
import multiprocessing as mp
import llvmlite.binding as llvm
import numpy as np
from .sparse_utils import MLIRSparseTensor
from functools import reduce, partial
from .cli import MlirOptCli, MlirOptError, DebugResult
from typing import (
    Tuple,
    List,
    Iterable,
    Set,
    Dict,
    Callable,
    Union,
    Any,
    Optional,
)

# TODO we need O(1) access to the types of each dialect ; make this part of PyMLIR
_DIALECT_TYPES = {
    dialect.name: {
        dialect_type.__name__: dialect_type for dialect_type in dialect.types
    }
    for dialect in mlir.dialects.STANDARD_DIALECTS
}

EXTERNAL_LIBS = []
for extlib_pattern in ["SparseUtils*.so", "RandomUtils*.so"]:
    _CURRENT_MODULE_DIR = os.path.dirname(__file__)
    SO_FILE_PATTERN = os.path.join(_CURRENT_MODULE_DIR, extlib_pattern)
    SO_FILES = glob.glob(SO_FILE_PATTERN)
    if len(SO_FILES) == 0:
        # TODO this hard-codes the setup.py option and the location of setup.py
        raise RuntimeError(
            f"{SO_FILE_PATTERN} not found. This can typically be solved "
            f'by running "python setup.py build_ext" from {os.path.dirname(_CURRENT_MODULE_DIR)}.'
        )
    elif len(SO_FILES) > 1:
        raise RuntimeError(f"Multiple files matching {SO_FILE_PATTERN} found.")
    [SO_FILE] = SO_FILES
    llvm.load_library_permanently(
        SO_FILE
    )  # TODO will this cause name collisions with other uses of llvmlite by third-party libraries?
    EXTERNAL_LIBS.append(SO_FILE)
llvm.initialize()
llvm.initialize_native_target()
llvm.initialize_native_asmprinter()

MLIR_FLOAT_ENUM_TO_NP_TYPE = {
    mlir.astnodes.FloatTypeEnum.f16: np.float16,
    mlir.astnodes.FloatTypeEnum.f32: np.float32,
    mlir.astnodes.FloatTypeEnum.f64: np.float64,
    # TODO handle mlir.astnodes.FloatTypeEnum.bf16
}

INTEGER_WIDTH_TO_NP_TYPE = {  # TODO is there some nice accessor to get np.int* types from integers ?
    1: np.bool_,
    8: np.int8,
    16: np.int16,
    32: np.int32,
    64: np.int64,
    # TODO do we need np.longlong here?
}

NP_TYPE_TO_CTYPES_TYPE = {
    np.dtype(ctype).type: ctype
    for ctype in [  # from numpy.ctypeslib._get_scalar_type_map
        ctypes.c_byte,
        ctypes.c_short,
        ctypes.c_int,
        ctypes.c_long,
        ctypes.c_longlong,
        ctypes.c_ubyte,
        ctypes.c_ushort,
        ctypes.c_uint,
        ctypes.c_ulong,
        ctypes.c_ulonglong,
        ctypes.c_float,
        ctypes.c_double,
        ctypes.c_bool,
    ]
}


def convert_mlir_atomic_type(
    mlir_type: mlir.astnodes.Type, return_pointer_type: bool = False
) -> Tuple[type, type]:
    """
    First return value is a subclass of np.generic .
    Second return value is a subclass of _ctypes._CData .
    """

    # TODO Add a custom hash/eq method for mlir.astnodes.Node so that we can put
    # all the mlir.astnodes.*Type instances into a dict
    # it'll obviate the need for this section of code.
    np_type = None
    if isinstance(mlir_type, mlir.astnodes.FloatType):
        np_type = MLIR_FLOAT_ENUM_TO_NP_TYPE[mlir_type.type]
    elif isinstance(mlir_type, mlir.astnodes.IntegerType):
        np_type = INTEGER_WIDTH_TO_NP_TYPE[int(mlir_type.width)]
    elif isinstance(mlir_type, mlir.astnodes.IndexType):
        np_type = np.uint64
    if np_type is None:
        raise ValueError(f"Could not determine numpy type corresonding to {mlir_type}")

    ctypes_type = (
        np.ctypeslib.ndpointer(np_type)
        if return_pointer_type
        else NP_TYPE_TO_CTYPES_TYPE[np_type]
    )

    return np_type, ctypes_type


############################
# MLIR Return Type Helpers #
############################


def return_pretty_dialect_type_to_ctypes(
    pretty_type: mlir.astnodes.PrettyDialectType,
) -> Tuple[type, Callable]:
    # Pretty dialect types must be special-cased since they're arbitrarily structured.
    raise NotImplementedError(f"Converting {pretty_type} to ctypes not yet supported.")


def return_tensor_to_ctypes(
    tensor_type: mlir.astnodes.RankedTensorType,
) -> Tuple[type, Callable]:
    if tensor_type.encoding is not None:
        # We assume anything with an encoding must be a sparse tensor
        # After lowering, this will become !llvm.ptr<i8>
        CtypesType = ctypes.POINTER(ctypes.c_int8)

        if isinstance(tensor_type.encoding, mlir.astnodes.SparseTensorEncoding):
            pointer_type = f"uint{tensor_type.encoding.pointer_bit_width}"
            index_type = f"uint{tensor_type.encoding.index_bit_width}"
        else:
            pointer_type = "uint64"
            index_type = "uint64"

        if isinstance(tensor_type.element_type, mlir.astnodes.IntegerType):
            value_type = f"int{tensor_type.element_type.width}"
        else:
            value_type = f"float{tensor_type.element_type.type.name[1:]}"

        def decoder(arg, ptype=pointer_type, itype=index_type, vtype=value_type) -> int:
            ptr = ctypes.cast(arg, ctypes.c_void_p).value
            return MLIRSparseTensor.from_raw_pointer(ptr, ptype, itype, vtype)

    else:
        np_type, ctypes_type = convert_mlir_atomic_type(tensor_type.element_type)
        fields = [
            ("alloc", ctypes.POINTER(ctypes_type)),
            ("base", ctypes.POINTER(ctypes_type)),
            ("offset", ctypes.c_int64),
        ]
        rank = len(tensor_type.dimensions)
        for prefix in ("size", "stride"):
            for i in range(rank):
                field = (f"{prefix}{i}", ctypes.c_int64)
                fields.append(field)

        class CtypesType(ctypes.Structure):
            _fields_ = fields

        def decoder(result: CtypesType) -> np.ndarray:
            if not isinstance(result, CtypesType):
                raise TypeError(
                    f"Return value {result} expected to have type {CtypesType}."
                )
            dimensions = [
                getattr(result, f"size{dim_index}") for dim_index in range(rank)
            ]
            element_count = reduce(operator.mul, dimensions)
            decoded_result = np.frombuffer(
                (ctypes_type * element_count).from_address(
                    ctypes.addressof(result.base.contents)
                ),
                dtype=np_type,
            ).reshape(dimensions)
            return decoded_result

    return CtypesType, decoder


def return_llvm_pointer_to_ctypes(
    mlir_type: _DIALECT_TYPES["llvm"]["LLVMPtr"],
) -> Tuple[type, Callable]:
    raise NotImplementedError(f"Converting {mlir_type} to ctypes not yet supported.")


def return_llvm_type_to_ctypes(mlir_type: mlir.astnodes.Type) -> Tuple[type, Callable]:
    if isinstance(mlir_type, _DIALECT_TYPES["llvm"]["LLVMPtr"]):
        result = return_llvm_pointer_to_ctypes(mlir_type)
    elif isinstance(mlir_type, _DIALECT_TYPES["llvm"]["LLVMVec"]):
        raise NotImplementedError(
            f"Converting {mlir_type} to ctypes not yet supported."
        )
    else:
        raise NotImplementedError(
            f"Converting {mlir_type} to ctypes not yet supported."
        )
    return result


def return_scalar_to_ctypes(mlir_type: mlir.astnodes.Type) -> Tuple[type, Callable]:
    np_type, ctypes_type = convert_mlir_atomic_type(mlir_type)

    def decoder(result) -> np_type:
        if not np.can_cast(result, np_type):
            raise TypeError(
                f"Return value {result} expected to be castable to {np_type}."
            )
        return np_type(result)

    return ctypes_type, decoder


def return_type_to_ctypes(mlir_type: mlir.astnodes.Type) -> Tuple[type, Callable]:
    """Returns a single ctypes type for a single given MLIR type as well as a decoder."""
    # TODO handle all other child classes of mlir.astnodes.Type
    # TODO consider inlining this if it only has 2 cases

    if isinstance(mlir_type, mlir.astnodes.PrettyDialectType):
        result = return_pretty_dialect_type_to_ctypes(mlir_type)
    elif isinstance(mlir_type, mlir.astnodes.RankedTensorType):
        result = return_tensor_to_ctypes(mlir_type)
    elif any(
        isinstance(mlir_type, llvm_type)
        for llvm_type in _DIALECT_TYPES["llvm"].values()
    ):
        result = return_llvm_type_to_ctypes(mlir_type)
    else:
        result = return_scalar_to_ctypes(mlir_type)

    return result


###########################
# MLIR Input Type Helpers #
###########################

LLVM_DIALECT_TYPE_STRING_TO_CTYPES_POINTER_TYPE: Dict[str, "_ctypes._CData"] = {
    "i8": ctypes.POINTER(ctypes.c_int8),
    # TODO extend this
}


def input_pretty_dialect_type_to_ctypes(
    pretty_type: mlir.astnodes.PrettyDialectType,
) -> Tuple[list, Callable]:
    # Special handling for !llvm.ptr<ptr<i8>>
    if (
        pretty_type.dialect == "llvm"
        and pretty_type.type == "ptr"
        and pretty_type.body[0].type == "ptr"
        and pretty_type.body[0].body[0] == "i8"
    ):
        # Convert to an LLVMPtr<LLVMPtr<i8>>
        LLVMPtr = _DIALECT_TYPES["llvm"]["LLVMPtr"]
        inner_obj = object.__new__(LLVMPtr)
        inner_obj.type = mlir.astnodes.IntegerType(width=8)
        outer_obj = object.__new__(LLVMPtr)
        outer_obj.type = inner_obj
        return input_llvm_pointer_to_ctypes(outer_obj)

    # Pretty dialect types must be special-cased since they're arbitrarily structured.
    raise NotImplementedError(f"Converting {pretty_type} to ctypes not yet supported.")


def input_tensor_to_ctypes(
    tensor_type: mlir.astnodes.RankedTensorType,
) -> Tuple[list, Callable]:

    if tensor_type.encoding is not None:
        # We assume anything with an encoding must be a sparse tensor
        # After lowering, this will become !llvm.ptr<i8>
        ctypes_type = ctypes.POINTER(ctypes.c_int8)
        input_c_types = [ctypes_type]

        def encoder(arg: MLIRSparseTensor) -> List[ctypes_type]:
            # protocol for indicating an object can be interpreted as a MLIRSparseTensor
            if hasattr(arg, "__mlir_sparse__"):
                arg = arg.__mlir_sparse__

            if not isinstance(arg, MLIRSparseTensor):
                raise TypeError(
                    f"{repr(arg)} is expected to be an instance of {MLIRSparseTensor.__qualname__}"
                )
            return [ctypes.cast(arg.data, ctypes_type)]

    else:
        input_c_types = []
        np_type, pointer_type = convert_mlir_atomic_type(
            tensor_type.element_type, return_pointer_type=True
        )
        input_c_types.append(pointer_type)  # allocated pointer (for free())
        input_c_types.append(pointer_type)  # base pointer
        input_c_types.append(ctypes.c_int64)  # offset from base
        for _ in range(2 * len(tensor_type.dimensions)):  # dim sizes and strides
            input_c_types.append(ctypes.c_int64)

        dimensions = [dim.value for dim in tensor_type.dimensions]

        def encoder(arg: np.ndarray) -> list:
            if not isinstance(arg, np.ndarray):
                raise TypeError(
                    f"{repr(arg)} is expected to be an instance of {np.ndarray.__qualname__}"
                )
            if not arg.dtype == np_type:
                raise TypeError(f"{repr(arg)} is expected to have dtype {np_type}")
            if not len(dimensions) == len(arg.shape):
                raise ValueError(
                    f"{repr(arg)} is expected to have rank {len(dimensions)} but has rank {len(arg.shape)}."
                )

            encoded_args = [arg, arg, 0]

            for dim_index, dim_size in enumerate(arg.shape):
                expected_dim_size = dimensions[dim_index]
                if (
                    expected_dim_size is not None
                    and arg.shape[dim_index] != expected_dim_size
                ):
                    raise ValueError(
                        f"{repr(arg)} is expected to have size {expected_dim_size} in the "
                        f"{dim_index}th dimension but has size {arg.shape[dim_index]}."
                    )
                encoded_args.append(arg.shape[dim_index])

            for dimension_index in range(len(arg.shape)):
                stride = arg.strides[dimension_index] // arg.itemsize
                encoded_args.append(stride)

            return encoded_args

    return input_c_types, encoder


def input_llvm_pointer_to_ctypes(
    mlir_type: _DIALECT_TYPES["llvm"]["LLVMPtr"],
) -> Tuple[list, Callable]:
    if (
        isinstance(mlir_type.type, mlir.astnodes.IntegerType)
        and int(mlir_type.type.width) == 8
    ):

        type_string = mlir_type.type.dump()
        ctypes_type = LLVM_DIALECT_TYPE_STRING_TO_CTYPES_POINTER_TYPE[type_string]
        ctypes_input_types = [ctypes_type]

        def encoder(arg) -> list:
            if isinstance(arg, MLIRSparseTensor):
                data = arg.data
            elif hasattr(arg, "__mlir_sparse__"):
                # if the argument is MLIRSparseTensor compatible, grab that object
                data = arg.__mlir_sparse__.data
            elif hasattr(arg, "__mlir_void_ptr__"):
                # for generic void pointer pass-through
                data = arg.__mlir_void_ptr__
            else:
                raise TypeError(f"Cannot cast object of type {type(arg)} to void*")

            return [ctypes.cast(data, ctypes_type)]

    else:
        # Treat the pointer as an array (intended to represent a Python sequence).
        element_ctypes_input_types, element_encoder = input_type_to_ctypes(
            mlir_type.type
        )
        # element_ctypes_input_types has exactly one element type since
        # a pointer type can only point to one type
        (element_ctypes_input_type,) = element_ctypes_input_types
        ctypes_input_types = [ctypes.POINTER(element_ctypes_input_type)]

        def encoder(arg: Union[list, tuple]) -> List[ctypes.Array]:
            if not isinstance(arg, (list, tuple)):
                raise TypeError(
                    f"{repr(arg)} is expected to be an instance of {list} or {tuple}."
                )
            ArrayType = element_ctypes_input_type * len(arg)
            encoded_elements = sum(map(element_encoder, arg), [])
            array = ArrayType(*encoded_elements)
            return [array]

    return ctypes_input_types, encoder


def input_llvm_type_to_ctypes(mlir_type: mlir.astnodes.Type) -> Tuple[list, Callable]:
    if isinstance(mlir_type, _DIALECT_TYPES["llvm"]["LLVMPtr"]):
        result = input_llvm_pointer_to_ctypes(mlir_type)
    elif isinstance(mlir_type, _DIALECT_TYPES["llvm"]["LLVMVec"]):
        raise NotImplementedError(
            f"Converting {mlir_type} to ctypes not yet supported."
        )
    else:
        raise NotImplementedError(
            f"Converting {mlir_type} to ctypes not yet supported."
        )
    return result


def input_scalar_to_ctypes(mlir_type: mlir.astnodes.Type) -> Tuple[list, Callable]:
    np_type, ctypes_type = convert_mlir_atomic_type(mlir_type)
    ctypes_input_types = [ctypes_type]

    def encoder(arg) -> list:
        try:
            can_cast = np.can_cast(arg, np_type, "safe")
        except TypeError:
            can_cast = False
        if not can_cast:
            raise TypeError(f"{repr(arg)} cannot be cast to {np_type}")
        if not isinstance(arg, (np.number, int, float)):
            raise TypeError(
                f"{repr(arg)} is expected to be a scalar with dtype {np_type}"
            )
        return [arg]

    return ctypes_input_types, encoder


def input_type_to_ctypes(mlir_type: mlir.astnodes.Type) -> Tuple[list, Callable]:
    # TODO handle all other child classes of mlir.astnodes.Type
    # TODO consider inlining this if it only has 2 cases

    if isinstance(mlir_type, mlir.astnodes.PrettyDialectType):
        result = input_pretty_dialect_type_to_ctypes(mlir_type)
    elif isinstance(mlir_type, mlir.astnodes.RankedTensorType):
        result = input_tensor_to_ctypes(mlir_type)
    elif any(
        isinstance(mlir_type, llvm_type)
        for llvm_type in _DIALECT_TYPES["llvm"].values()
    ):
        result = input_llvm_type_to_ctypes(mlir_type)
    else:
        result = input_scalar_to_ctypes(mlir_type)
    return result


def mlir_function_input_encoders(
    mlir_function: mlir.astnodes.Function,
) -> Tuple[List[type], List[Callable]]:
    ctypes_input_types = []
    encoders: List[Callable] = []
    for arg in mlir_function.args:
        arg_ctypes_input_types, encoder = input_type_to_ctypes(arg.type)
        ctypes_input_types += arg_ctypes_input_types
        encoders.append(encoder)
    return ctypes_input_types, encoders


####################
# PyMLIR Utilities #
####################


def _resolve_type_aliases(
    node: Any,
    type_alias_table: Dict[str, mlir.astnodes.PrettyDialectType],
) -> Any:
    if isinstance(node, (mlir.astnodes.Node, mlir.astnodes.Module)):
        for field in node._fields_:
            field_value = getattr(node, field)
            field_type = type(field_value)
            if field_type in (list, tuple):
                resolved_field_value = field_type(
                    _resolve_type_aliases(sub_node, type_alias_table)
                    for sub_node in field_value
                )
            elif issubclass(field_type, mlir.astnodes.TypeAlias):
                alias_name = field_value.value
                alias_value = type_alias_table[alias_name]
                resolved_field_value = _resolve_type_aliases(
                    alias_value, type_alias_table
                )
            else:
                resolved_field_value = _resolve_type_aliases(
                    field_value, type_alias_table
                )
            setattr(node, field, resolved_field_value)
    return node


def resolve_type_aliases(module: mlir.astnodes.Module) -> None:
    """Modifies module in place."""
    # TODO this is currently only called by MlirJitEngine.add, which only uses the functions in the
    # module, but we resolve all AST nodes, not just the functions. Consider whether or not it's necessary
    # to resolve all AST nodes besides those of type mlir.astnodes.AttrAlias and mlir.astnodes.Function.
    type_alias_table = {
        alias.name.value: alias.value
        for alias in module.body
        if isinstance(alias, mlir.astnodes.TypeAliasDef)
    }
    if len(type_alias_table) > 0:
        _resolve_type_aliases(module, type_alias_table)
    return


# func may be written with an optional builtin dialect namespace
FUNC_PATTERN = re.compile(r"\s*(builtin\.)?func ")


def parse_mlir_functions(
    mlir_text: Union[str, bytes], cli: MlirOptCli
) -> mlir.astnodes.Module:
    if isinstance(mlir_text, str):
        mlir_text = mlir_text.encode()
    # Run text thru mlir-opt to apply aliases and flatten function signatures
    mlir_text = cli.apply_passes(mlir_text, [])
    # Remove everything except function signatures
    func_lines = [
        line.strip().replace("builtin.func ", "func ")
        for line in mlir_text.splitlines()
        if FUNC_PATTERN.match(line)
    ]
    # Add in trailing "}" to make defined functions valid
    func_lines = [line + "}" if line[-1] == "{" else line for line in func_lines]

    mlir_ast = mlir.parse_string("\n".join(func_lines))
    return mlir_ast


#################
# MlirJitEngine #
#################


class MlirJitEngine:
    def __init__(self, cli_executable=None, cli_options=None, llvmlite_engine=None):
        if llvmlite_engine is None:
            # Create a target machine representing the host
            target = llvm.Target.from_default_triple()
            target_machine = target.create_target_machine()
            # And an execution engine with an empty backing module
            backing_mod = llvm.parse_assembly("")
            llvmlite_engine = llvm.create_mcjit_compiler(backing_mod, target_machine)
        self._engine = llvmlite_engine
        self.default_profile_dir = tempfile.TemporaryDirectory()
        self.current_profile_dir: Optional[str] = None
        self.c_compiler = distutils.ccompiler.new_compiler()
        self._cli = MlirOptCli(cli_executable, cli_options)
        self.name_to_callable: Dict[str, Callable] = {}
        return

    @property
    def profile_dir_name(self) -> str:
        if self.current_profile_dir is not None:
            # TODO consider making a context manager for setting self.current_profile_dir
            return self.current_profile_dir
        return self.default_profile_dir.name

    def profiled_function(
        self, main_callable: Callable, symbol_to_profile: str
    ) -> Callable:
        """Decorator to profile a function via Linux's perf tool."""

        # set this at the time that decorated_func is created and
        # not at the time it is called as the value of
        # self.profile_dir_name may change.
        perf_data_file_name = os.path.join(
            self.profile_dir_name, f"perf-{uuid.uuid4()}.data"
        )

        def mp_func(queue: mp.SimpleQueue, *args):
            # send pid to decorated_func
            queue.put(os.getpid())
            # wait for decorated_func to signal start of execution
            start_signal = queue.get()
            assert start_signal == "start"
            # execute the function
            result = main_callable(*args)
            # return the result on the queue
            queue.put(result)
            return

        def decorated_func(*args) -> Any:
            # get pid from mp_func
            q = mp.SimpleQueue()
            execution_process = mp.Process(target=mp_func, args=(q, *args))
            execution_process.start()
            execution_process_id = q.get()

            # start profiling
            record_process = subprocess.Popen(
                "/bin/bash",
                stdin=subprocess.PIPE,
                stdout=subprocess.DEVNULL,
                stderr=subprocess.PIPE,
            )
            record_command = f"""
            perf record -g -p {execution_process_id} --output={perf_data_file_name}
            exit
            """
            record_process.stdin.write(record_command.encode())
            record_process.stdin.flush()

            # wait for profiling to initialize
            for _ in range(3):  # FIXME how do we truly know perf-record is ready?
                record_process.stderr.readline()

            # signal mp_func to start execution
            q.put("start")  # dummy value
            # wait for execution to finish
            result = q.get()
            execution_process.join()
            execution_process.close()

            # wait for profiling to finish
            while record_process.poll() is None:
                pass

            # gather profiling results
            annotate_command = f"perf annotate --stdio --symbol {symbol_to_profile} -l --input={perf_data_file_name}"
            annotate_process = subprocess.Popen(
                annotate_command,
                shell=True,
                stdout=subprocess.PIPE,
                stderr=subprocess.STDOUT,
            )  # combines stdout and stderr
            stdout_string, _ = annotate_process.communicate()
            stdout_string = stdout_string.decode()

            # print results
            profile_text = stdout_string.strip()
            profile_text = "\n" + profile_text
            profile_text = profile_text.replace("\n", "\n    ")
            profile_text = "Profile Results:" + profile_text
            print(profile_text)

            return result

        return decorated_func

    def _add_llvm_module(
        self, mod: llvm.module.ModuleRef, profile: Union[bool, ctypes.CDLL]
    ) -> Optional[ctypes.CDLL]:
        if profile:
            o_file_bytes_list = []
            self._engine.set_object_cache(
                notify_func=lambda module, buffer: o_file_bytes_list.append(buffer)
            )

        self._engine.add_module(mod)
        self._engine.finalize_object()
        self._engine.run_static_constructors()

        if profile:
            files_to_link = list(
                EXTERNAL_LIBS
            )  # make copy since we are going to append
            # On the first call (globally) to self._engine.add_module,
            # the notify_func is called twice. The first time is on some
            # buffer with no symbols and the second is on the buffer
            # containig the .o code for mod. On all other calls,
            # we have len(o_file_bytes_list) == 1.
            # Thus, we use the last element of o_file_bytes_list.
            assert len(o_file_bytes_list) in (1, 2)
            o_file_bytes = o_file_bytes_list[-1]
            o_file_name = f"mod-{uuid.uuid4()}.o"
            o_file_name = os.path.join(self.profile_dir_name, o_file_name)
            with open(o_file_name, "wb") as f:
                f.write(o_file_bytes_list[-1])
            files_to_link.append(o_file_name)
            if isinstance(profile, ctypes.CDLL):
                files_to_link.append(profile._name)
            so_file_name = f"shared-{uuid.uuid4()}.so"
            so_file_name = os.path.join(self.profile_dir_name, so_file_name)
            self.c_compiler.link_shared_object(files_to_link, so_file_name, debug=True)
            ctypes.cdll.LoadLibrary(so_file_name)
            shared_lib = ctypes.CDLL(so_file_name)
            self._engine.set_object_cache(notify_func=None)
        else:
            shared_lib = None

        return shared_lib

    def _add_mlir_module(
        self,
        mlir_text: bytes,
        passes: List[str],
        *,
        debug: bool = False,
        profile: Union[bool, ctypes.CDLL] = False,
    ) -> Optional[Union[DebugResult, ctypes.CDLL]]:
        """Translates MLIR code -> LLVM dialect of MLIR -> actual LLVM IR."""

        if profile:
            prof_filename = os.path.join(
                self.profile_dir_name, f"prof-{uuid.uuid4()}.mlir"
            )
            with open(prof_filename, "wb") as f:
                f.write(mlir_text)
            mlir_text = prof_filename

        if debug:
            try:
                llvm_dialect_text = self._cli.apply_passes(mlir_text, passes)
            except MlirOptError as e:
                return e.debug_result
        else:
            llvm_dialect_text = self._cli.apply_passes(mlir_text, passes)

        mlir_translate_run = subprocess.run(
            ["mlir-translate", "--mlir-to-llvmir"],
            input=llvm_dialect_text.encode(),
            capture_output=True,
        )
        if mlir_translate_run.returncode != 0:
            raise RuntimeError(
                f"mlir-translate failed on the following input: \n{llvm_dialect_text}"
            )

        llvm_ir_text = mlir_translate_run.stdout.decode()

        # Create a LLVM module object from the IR
        mod = llvm.parse_assembly(llvm_ir_text)
        mod.verify()

        # Now add the module and make sure it is ready for execution
        optional_shared_lib = self._add_llvm_module(mod, profile)

        return optional_shared_lib

    def _generate_zero_or_single_valued_functions(
        self,
        mlir_functions: Iterable[mlir.astnodes.Function],
        shared_lib: Optional[ctypes.CDLL],
    ) -> Dict[str, Callable]:
        """Generates a Python callable from a function returning zero values or one value."""
        name_to_callable: Dict[str, Callable] = {}
        for mlir_function in mlir_functions:

            name: str = mlir_function.name.value

            mlir_types = mlir_function.result_types
            if not isinstance(mlir_types, list):
                ctypes_return_type, decoder = return_type_to_ctypes(mlir_types)
            elif len(mlir_types) == 0:
                ctypes_return_type = ctypes.c_char  # arbitrary dummy type
                decoder = lambda *args: None
            else:
                raise ValueError(
                    f"MLIR functions with multiple return values should be handled elsewhere."
                )
            ctypes_input_types, encoders = mlir_function_input_encoders(mlir_function)

            if shared_lib is not None:
                c_callable = getattr(shared_lib, name)
                c_callable.argtypes = ctypes_input_types
                c_callable.restype = ctypes_return_type
            else:
                function_pointer: int = self._engine.get_function_address(name)
                if function_pointer == 0:
                    raise ValueError(
                        f"The address for the function {repr(name)} is the null pointer."
                    )
                c_callable = ctypes.CFUNCTYPE(ctypes_return_type, *ctypes_input_types)(
                    function_pointer
                )

            def python_callable(mlir_function, encoders, c_callable, decoder, *args):
                if len(args) != len(mlir_function.args):
                    raise ValueError(
                        f"{name} expected {len(mlir_function.args)} args but got {len(args)}."
                    )
                encoded_args = (encoder(arg) for arg, encoder in zip(args, encoders))
                encoded_args = sum(encoded_args, [])
                encoded_result = c_callable(*encoded_args)
                result = decoder(encoded_result)

                return result

            bound_func = partial(
                python_callable, mlir_function, encoders, c_callable, decoder
            )
            if shared_lib is not None:
                bound_func = self.profiled_function(bound_func, name)
            name_to_callable[name] = bound_func

        return name_to_callable

    def _lower_types_to_strings(
        self, ast_types: Iterable[mlir.astnodes.Type], passes: List[str]
    ) -> Dict[str, str]:
        """
        Uses mlir-opt to lower types. This assumes that the passes will
        lower to the LLVM dialect.
        """
        # TODO this costs one mlir-opt subprocess ; can we avoid it?
        # TODO must do string manipulation bc PyMLIR doesn't work with nested LLVM dialect
        # types, e.g. !llvm.struct<(ptr<f32>, ptr<f32>, i64, array<2 x i64>, array<2 x i64>)
        ast_type_strings = list({ast_type.dump() for ast_type in ast_types})
        if len(ast_type_strings) == 0:
            return {}
        padding = int(np.ceil(np.log10(len(ast_types))))
        dummy_declarations_string = "\n".join(
            f"func private @func_{i:#0{padding}}() -> {ast_type_string}"
            for i, ast_type_string in enumerate(ast_type_strings)
        ).encode()
        lowered_text = self._cli.apply_passes(dummy_declarations_string, passes)
        lowered_lines = list(filter(len, lowered_text.splitlines()))
<<<<<<< HEAD
        assert lowered_lines[0] == 'module attributes {llvm.data_layout = ""}  {'
=======
        assert (
            lowered_lines[0] == 'builtin.module attributes {llvm.data_layout = ""}  {'
        )
>>>>>>> 04e4779e
        assert lowered_lines[-1] == "}"
        lowered_lines = lowered_lines[1:-1]
        assert all(
            line.endswith(' attributes {sym_visibility = "private"}')
            for line in lowered_lines
        )
        assert all(line.startswith("  llvm.func @func_") for line in lowered_lines)
        lowered_type_strings = [line[24 + padding : -40] for line in lowered_lines]
        return dict(zip(ast_type_strings, lowered_type_strings))

    def _generate_mlir_string_for_multivalued_functions(
        self, mlir_functions: Iterable[mlir.astnodes.Function], passes: List[str]
    ) -> Tuple[str, List[str], List[str]]:

        result_type_name_to_lowered_result_type_name = self._lower_types_to_strings(
            sum((mlir_function.result_types for mlir_function in mlir_functions), []),
            passes,
        )

        # Generate conglomerate MLIR string for all wrappers
        mlir_wrapper_texts: List[str] = []
        names = [mlir_function.name.value for mlir_function in mlir_functions]
        wrapper_names = [name + "wrapper" for name in names]
        for mlir_function, wrapper_name in zip(mlir_functions, wrapper_names):
            lowered_result_type_names = [
                result_type_name_to_lowered_result_type_name[result_type.dump()]
                for result_type in mlir_function.result_types
            ]
            joined_result_types = ", ".join(lowered_result_type_names)
            joined_original_arg_signature = ", ".join(
                arg.dump() for arg in mlir_function.args
            )
            declaration = f"func private @{mlir_function.name.value}({joined_original_arg_signature}) -> ({joined_result_types})"

            new_var_names = (f"var{i}" for i in itertools.count())
            arg_names: Set[str] = {arg.name.value for arg in mlir_function.args}
            num_results = len(mlir_function.result_types)
            lowered_result_arg_types = [
                f"!llvm.ptr<{result_type_name}>"
                for result_type_name in lowered_result_type_names
            ]
            result_arg_names = (name for name in new_var_names if name not in arg_names)
            result_arg_names = list(itertools.islice(result_arg_names, num_results))
            wrapper_signature = ", ".join(
                f"%{name}: {result_arg_type}"
                for name, result_arg_type in zip(
                    result_arg_names, lowered_result_arg_types
                )
            )
            if len(mlir_function.args) > 0:
                wrapper_signature += ", " + joined_original_arg_signature
            joined_arg_types = ", ".join(arg.type.dump() for arg in mlir_function.args)
            joined_arg_names = ", ".join(arg.name.dump() for arg in mlir_function.args)
            aggregate_result_var_name = next(new_var_names)
            body_lines = itertools.chain(
                [
                    f"%{aggregate_result_var_name}:{num_results} "
                    f"= call @{mlir_function.name.value}({joined_arg_names}) "
                    f": ({joined_arg_types}) -> ({joined_result_types})"
                ],
                (
                    f"llvm.store %{aggregate_result_var_name}#{i}, %{result_arg_name} : {result_arg_type}"
                    for i, (result_arg_name, result_arg_type) in enumerate(
                        zip(result_arg_names, lowered_result_arg_types)
                    )
                ),
            )
            body = "\n  ".join(body_lines)

            mlir_wrapper_text = f"""
{declaration}

func @{wrapper_name}({wrapper_signature}) -> () {{
  {body}
  return
}}
"""
            mlir_wrapper_texts.append(mlir_wrapper_text)

        mlir_text = "\n".join(mlir_wrapper_texts)
        return mlir_text, names, wrapper_names

    def _generate_multivalued_functions(
        self,
        mlir_functions: Iterable[mlir.astnodes.Function],
        passes: List[str],
        internal_shared_lib: Optional[ctypes.CDLL],
    ) -> Dict[str, Callable]:
        name_to_callable: Dict[str, Callable] = {}

        (
            mlir_text,
            names,
            wrapper_names,
        ) = self._generate_mlir_string_for_multivalued_functions(mlir_functions, passes)

        # this is guaranteed to not raise exceptions since the user-provided
        # code was already added (failures would occur then)
        wrapper_shared_lib = self._add_mlir_module(
            mlir_text.encode(), passes, profile=internal_shared_lib
        )
        assert bool(wrapper_shared_lib) == bool(internal_shared_lib)

        # Generate callables
        for mlir_function, name, wrapper_name in zip(
            mlir_functions, names, wrapper_names
        ):
            ctypes_input_types, input_encoders = mlir_function_input_encoders(
                mlir_function
            )
            ctypes_result_arg_pointer_types = []
            ctypes_result_arg_types = []
            decoders = []
            for result_type in mlir_function.result_types:
                result_type_ctypes_type, decoder = return_type_to_ctypes(result_type)
                ctypes_result_arg_pointer_types.append(
                    ctypes.POINTER(result_type_ctypes_type)
                )
                ctypes_result_arg_types.append(result_type_ctypes_type)
                decoders.append(decoder)

            if wrapper_shared_lib is not None:
                c_callable = getattr(wrapper_shared_lib, wrapper_name)
                c_callable.argtypes = (
                    ctypes_result_arg_pointer_types + ctypes_input_types
                )
                c_callable.restype = None
            else:
                function_pointer: int = self._engine.get_function_address(wrapper_name)
                if function_pointer == 0:
                    raise ValueError(
                        f"The address for the function {repr(wrapper_name)} is the null pointer."
                    )
                c_callable = ctypes.CFUNCTYPE(
                    None, *ctypes_result_arg_pointer_types, *ctypes_input_types
                )(function_pointer)

            def python_callable(
                mlir_function,
                ctypes_result_arg_types,
                input_encoders,
                c_callable,
                decoders,
                *args,
            ) -> tuple:
                if len(args) != len(mlir_function.args):
                    raise ValueError(
                        f"{mlir_function.name.value} expected {len(mlir_function.args)} "
                        f"args but got {len(args)}."
                    )
                result_arg_values = [
                    result_arg_type() for result_arg_type in ctypes_result_arg_types
                ]
                result_arg_pointers = [
                    ctypes.pointer(value) for value in result_arg_values
                ]
                encoded_args = (
                    encoder(arg) for arg, encoder in zip(args, input_encoders)
                )
                encoded_args = itertools.chain(*encoded_args)
                returned_result = c_callable(*result_arg_pointers, *encoded_args)
                assert returned_result is None
                return tuple(
                    decoder(result_arg_pointer.contents)
                    for decoder, result_arg_pointer in zip(
                        decoders, result_arg_pointers
                    )
                )

            bound_func = partial(
                python_callable,
                mlir_function,
                ctypes_result_arg_types,
                input_encoders,
                c_callable,
                decoders,
            )
            if wrapper_shared_lib is not None:
                bound_func = self.profiled_function(bound_func, name)
            name_to_callable[mlir_function.name.value] = bound_func

        return name_to_callable

    def _walk_module(self, mlir_ast):
        """Recursively walks an MLIR Module, yielding all non-Module objects"""
        assert isinstance(
            mlir_ast, mlir.astnodes.Module
        ), f"Cannot walk a {type(mlir_ast)}; expected a Module"
        for item in mlir_ast.body:
            if isinstance(item, mlir.astnodes.Module):
                yield from self._walk_module(item)
            else:
                yield item

    def add(
        self,
        mlir_text: Union[str, bytes],
        passes: Tuple[str],
        *,
        debug: bool = False,
        profile: bool = False,
        profile_result_directory: Optional[str] = None,
    ) -> Union[List[str], DebugResult]:
        """List of new function names added."""
        if profile_result_directory is not None:
            if not profile:
                raise ValueError(
                    "Cannot specify a profile result directory without also enabling profiling."
                )
            self.current_profile_dir = profile_result_directory

        if profile:
            if not sys.platform.startswith("linux"):
                raise NotImplementedError("Profiling only supported on linux.")
            elif shutil.which("perf") is None:
                raise RuntimeError("Profiling requires perf to be installed.")
            with open("/proc/sys/kernel/perf_event_paranoid", "r") as f:
                perf_event_paranoid_setting = int(f.read().strip())
            if perf_event_paranoid_setting != -1:  # TODO is this too restrictive?
                raise RuntimeError(
                    "Profiling not permitted since the contents of "
                    "/proc/sys/kernel/perf_event_paranoid must be -1."
                )

        if isinstance(mlir_text, str):
            mlir_text = mlir_text.encode()

        add_mlir_module_result = self._add_mlir_module(
            mlir_text, passes, debug=debug, profile=profile
        )
        if isinstance(add_mlir_module_result, DebugResult):
            return add_mlir_module_result
        shared_lib = add_mlir_module_result
        assert (not profile) == (shared_lib is None)

        function_names: List[str] = []
        mlir_ast = parse_mlir_functions(mlir_text, self._cli)
        mlir_functions: List[mlir.astnodes.Function] = [
            obj
            for obj in self._walk_module(mlir_ast)
            if isinstance(obj, mlir.astnodes.Function) and obj.visibility == "public"
        ]

        # Separate zero/single return valued funcs from multivalued funcs
        zero_or_single_valued_funcs = []
        multivalued_funcs = []
        for mlir_function in mlir_functions:
            name: str = mlir_function.name.value
            if name in self.name_to_callable:
                raise ValueError(f"The function {repr(name)} is already defined.")
            function_names.append(name)

            if (
                not isinstance(mlir_function.result_types, list)
                or len(mlir_function.result_types) == 0
            ):
                zero_or_single_valued_funcs.append(mlir_function)
            else:
                multivalued_funcs.append(mlir_function)

        # Compile & add functions
        name_to_zero_or_single_callable = (
            self._generate_zero_or_single_valued_functions(
                zero_or_single_valued_funcs, shared_lib
            )
        )
        # TODO we currently need two separate compilations ; we can avoid this if
        # we can use PyMLIR to simply add on the extra functions/wrappers we need
        # to handle multivalued functions (we would just parse for an AST, add onto
        # the AST, and then dump the AST). This is currently not possible since
        # PyMLIR can't parse all MLIR. It'd also be difficult without an IR
        # builder (which is currently a PyMLIR WIP).
        name_to_multicallable = self._generate_multivalued_functions(
            multivalued_funcs, passes, shared_lib
        )

        for name, python_callable in itertools.chain(
            name_to_zero_or_single_callable.items(), name_to_multicallable.items()
        ):
            # python_callable only tracks the function pointer, not the
            # function itself. If self._engine, gets garbage collected,
            # we get a seg fault. Thus, we must keep the engine alive.
            setattr(python_callable, "jit_engine", self)

            self.name_to_callable[name] = python_callable

        if profile_result_directory is not None:
            self.current_profile_dir = None

        return function_names

    def __getitem__(self, func_name: str) -> Callable:
        return self.name_to_callable[func_name]

    def __getattr__(self, func_name: str) -> Callable:
        return self[func_name]<|MERGE_RESOLUTION|>--- conflicted
+++ resolved
@@ -814,13 +814,9 @@
         ).encode()
         lowered_text = self._cli.apply_passes(dummy_declarations_string, passes)
         lowered_lines = list(filter(len, lowered_text.splitlines()))
-<<<<<<< HEAD
-        assert lowered_lines[0] == 'module attributes {llvm.data_layout = ""}  {'
-=======
         assert (
             lowered_lines[0] == 'builtin.module attributes {llvm.data_layout = ""}  {'
         )
->>>>>>> 04e4779e
         assert lowered_lines[-1] == "}"
         lowered_lines = lowered_lines[1:-1]
         assert all(
