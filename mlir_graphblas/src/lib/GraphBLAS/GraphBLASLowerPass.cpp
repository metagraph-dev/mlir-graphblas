--- conflicted
+++ resolved
@@ -885,269 +885,6 @@
   };
 };
 
-<<<<<<< HEAD
-
-Value computeNumOverlaps(PatternRewriter &rewriter, Location loc, Value nk,
-                         Value fixedIndices, Value fixedIndexStart, Value fixedIndexEnd,
-                         Value iterPointers, Value iterIndices,
-                         // If no mask is used, set maskIndices to nullptr, and provide maskStart=c0 and maskEnd=len(iterPointers)-1
-                         Value maskIndices, Value maskStart, Value maskEnd,
-                         Type valueType
-                         ) {
-
-  // Types used in this function
-  Type indexType = rewriter.getIndexType();
-  Type int64Type = rewriter.getIntegerType(64);
-  Type boolType = rewriter.getI1Type();
-  MemRefType memref1DBoolType = MemRefType::get({-1}, boolType);
-
-  // Initial constants
-  Value c1 = rewriter.create<ConstantIndexOp>(loc, 1);
-  Value ci0 = rewriter.create<ConstantIntOp>(loc, 0, int64Type);
-  Value ci1 = rewriter.create<ConstantIntOp>(loc, 1, int64Type);
-  Value ctrue = rewriter.create<ConstantIntOp>(loc, 1, boolType);
-  Value cfalse = rewriter.create<ConstantIntOp>(loc, 0, boolType);
-
-  // Construct a dense array indicating valid kk positions within fixed index
-  Value kvec_i1 = rewriter.create<memref::AllocOp>(loc, memref1DBoolType, nk);
-  rewriter.create<linalg::FillOp>(loc, kvec_i1, cfalse);
-  scf::ParallelOp colLoop1 = rewriter.create<scf::ParallelOp>(loc, fixedIndexStart, fixedIndexEnd, c1);
-  Value jj = colLoop1.getInductionVars()[0];
-  rewriter.setInsertionPointToStart(colLoop1.getBody());
-  Value col64 = rewriter.create<memref::LoadOp>(loc, fixedIndices, jj);
-  Value col = rewriter.create<IndexCastOp>(loc, col64, indexType);
-  rewriter.create<memref::StoreOp>(loc, ctrue, kvec_i1, col);
-  rewriter.setInsertionPointAfter(colLoop1);
-  // Loop thru all columns; count number of resulting nonzeros in the row
-  if (maskIndices != nullptr) {
-    colLoop1 = rewriter.create<scf::ParallelOp>(loc, maskStart, maskEnd, c1, ci0);
-    Value mm = colLoop1.getInductionVars()[0];
-    rewriter.setInsertionPointToStart(colLoop1.getBody());
-    col64 = rewriter.create<memref::LoadOp>(loc, maskIndices, mm);
-    col = rewriter.create<IndexCastOp>(loc, col64, indexType);
-  } else {
-    colLoop1 = rewriter.create<scf::ParallelOp>(loc, maskStart, maskEnd, c1, ci0);
-    col = colLoop1.getInductionVars()[0];
-    rewriter.setInsertionPointToStart(colLoop1.getBody());
-  }
-  Value colPlus1 = rewriter.create<AddIOp>(loc, col, c1);
-  Value rowStart64 = rewriter.create<memref::LoadOp>(loc, iterPointers, col);
-  Value rowEnd64 = rewriter.create<memref::LoadOp>(loc, iterPointers, colPlus1);
-  Value cmpRowSame = rewriter.create<CmpIOp>(loc, CmpIPredicate::eq, rowStart64, rowEnd64);
-  // Find overlap in column indices with kvec
-  scf::IfOp ifBlock_overlap = rewriter.create<scf::IfOp>(loc, int64Type, cmpRowSame, true);
-  // if cmpRowSame
-  rewriter.setInsertionPointToStart(ifBlock_overlap.thenBlock());
-  rewriter.create<scf::YieldOp>(loc, ci0);
-  // else
-  rewriter.setInsertionPointToStart(ifBlock_overlap.elseBlock());
-  // Walk thru the indices; on a match yield 1, else yield 0
-  scf::WhileOp whileLoop = rewriter.create<scf::WhileOp>(loc, int64Type, rowStart64);
-  Block *before = rewriter.createBlock(&whileLoop.before(), {}, int64Type);
-  Block *after = rewriter.createBlock(&whileLoop.after(), {}, int64Type);
-  Value ii64 = before->getArgument(0);
-  rewriter.setInsertionPointToStart(&whileLoop.before().front());
-  // Check if ii >= rowEnd
-  Value cmpEndReached = rewriter.create<CmpIOp>(loc, CmpIPredicate::uge, ii64, rowEnd64);
-  scf::IfOp ifBlock_continueSearch = rewriter.create<scf::IfOp>(loc, ArrayRef<Type>{boolType, int64Type}, cmpEndReached, true);
-  // if cmpEndReached
-  rewriter.setInsertionPointToStart(ifBlock_continueSearch.thenBlock());
-  rewriter.create<scf::YieldOp>(loc, ValueRange{cfalse, ci0});
-  // else
-  rewriter.setInsertionPointToStart(ifBlock_continueSearch.elseBlock());
-  // Check if row has a match in kvec
-  Value ii = rewriter.create<IndexCastOp>(loc, ii64, indexType);
-  Value kk64 = rewriter.create<memref::LoadOp>(loc, iterIndices, ii);
-  Value kk = rewriter.create<IndexCastOp>(loc, kk64, indexType);
-  Value cmpPair = rewriter.create<memref::LoadOp>(loc, kvec_i1, kk);
-  Value cmpResult0 = rewriter.create<SelectOp>(loc, cmpPair, cfalse, ctrue);
-  Value cmpResult1 = rewriter.create<SelectOp>(loc, cmpPair, ci1, ii64);
-  rewriter.create<scf::YieldOp>(loc, ValueRange{cmpResult0, cmpResult1});
-  // end if cmpEndReached
-  rewriter.setInsertionPointAfter(ifBlock_continueSearch);
-  Value continueSearch = ifBlock_continueSearch.getResult(0);
-  Value valToSend = ifBlock_continueSearch.getResult(1);
-  rewriter.create<scf::ConditionOp>(loc, continueSearch, valToSend);
-  // "do" portion of while loop
-  rewriter.setInsertionPointToStart(&whileLoop.after().front());
-  Value iiPrev = after->getArgument(0);
-  Value iiNext = rewriter.create<AddIOp>(loc, iiPrev, ci1);
-  rewriter.create<scf::YieldOp>(loc, iiNext);
-  rewriter.setInsertionPointAfter(whileLoop);
-  Value res = whileLoop.getResult(0);
-  rewriter.create<scf::YieldOp>(loc, res);
-  // end if cmpRowSame
-  rewriter.setInsertionPointAfter(ifBlock_overlap);
-  Value overlap = ifBlock_overlap.getResult(0);
-  scf::ReduceOp reducer = rewriter.create<scf::ReduceOp>(loc, overlap);
-  Value lhs = reducer.getRegion().getArgument(0);
-  Value rhs = reducer.getRegion().getArgument(1);
-  rewriter.setInsertionPointToStart(&reducer.getRegion().front());
-  Value z = rewriter.create<AddIOp>(loc, lhs, rhs);
-  rewriter.create<scf::ReduceReturnOp>(loc, z);
-  // end col loop
-  rewriter.setInsertionPointAfter(colLoop1);
-  Value total = colLoop1.getResult(0);
-  rewriter.create<memref::DeallocOp>(loc, kvec_i1);
-  return total;
-}
-
-void computeInnerProduct(PatternRewriter &rewriter, Location loc, Value nk,
-                          Value fixedIndices, Value fixedValues, Value fixedIndexStart, Value fixedIndexEnd,
-                          Value iterPointers, Value iterIndices, Value iterValues,
-                          // If no mask is used, set maskIndices to nullptr, and provide maskStart=c0 and maskEnd=len(iterPointers)-1
-                          Value maskIndices, Value maskStart, Value maskEnd,
-                          Type valueType, ExtensionBlocks extBlocks,
-                          Value outputIndices, Value outputValues, Value indexOffset
-                          ) {
-
-  // Types used in this function
-  Type indexType = rewriter.getIndexType();
-  Type int64Type = rewriter.getIntegerType(64);
-  Type boolType = rewriter.getI1Type();
-  MemRefType memref1DBoolType = MemRefType::get({-1}, boolType);
-  MemRefType memref1DValueType = MemRefType::get({-1}, valueType);
-
-  // Initial constants
-  Value c0 = rewriter.create<ConstantIndexOp>(loc, 0);
-  Value c1 = rewriter.create<ConstantIndexOp>(loc, 1);
-  Value ctrue = rewriter.create<ConstantIntOp>(loc, 1, boolType);
-  Value cfalse = rewriter.create<ConstantIntOp>(loc, 0, boolType);
-
-  // Construct a dense array of row values
-  Value kvec = rewriter.create<memref::AllocOp>(loc, memref1DValueType, nk);
-  Value kvec_i1 = rewriter.create<memref::AllocOp>(loc, memref1DBoolType, nk);
-  rewriter.create<linalg::FillOp>(loc, kvec_i1, cfalse);
-  scf::ParallelOp colLoop3p = rewriter.create<scf::ParallelOp>(loc, fixedIndexStart, fixedIndexEnd, c1);
-  Value jj = colLoop3p.getInductionVars()[0];
-  rewriter.setInsertionPointToStart(colLoop3p.getBody());
-  Value fixedJ64 = rewriter.create<memref::LoadOp>(loc, fixedIndices, jj);
-  Value fixedJ = rewriter.create<IndexCastOp>(loc, fixedJ64, indexType);
-  rewriter.create<memref::StoreOp>(loc, ctrue, kvec_i1, fixedJ);
-  Value val = rewriter.create<memref::LoadOp>(loc, fixedValues, jj);
-  rewriter.create<memref::StoreOp>(loc, val, kvec, fixedJ);
-
-  // end col loop 3p
-  rewriter.setInsertionPointAfter(colLoop3p);
-
-  Value col64, col;
-  scf::ForOp colLoop3f;
-  if (maskIndices != nullptr) {
-      colLoop3f = rewriter.create<scf::ForOp>(loc, maskStart, maskEnd, c1, c0);
-      Value mm = colLoop3f.getInductionVar();
-      rewriter.setInsertionPointToStart(colLoop3f.getBody());
-      col64 = rewriter.create<memref::LoadOp>(loc, maskIndices, mm);
-      col = rewriter.create<IndexCastOp>(loc, col64, indexType);
-  } else {
-      colLoop3f = rewriter.create<scf::ForOp>(loc, maskStart, maskEnd, c1, c0);
-      col = colLoop3f.getInductionVar();
-      rewriter.setInsertionPointToStart(colLoop3f.getBody());
-      col64 = rewriter.create<IndexCastOp>(loc, col, int64Type);
-  }
-
-  Value offset = colLoop3f.getLoopBody().getArgument(1);
-  Value colPlus1 = rewriter.create<AddIOp>(loc, col, c1);
-  Value iStart64 = rewriter.create<memref::LoadOp>(loc, iterPointers, col);
-  Value iEnd64 = rewriter.create<memref::LoadOp>(loc, iterPointers, colPlus1);
-  Value iStart = rewriter.create<IndexCastOp>(loc, iStart64, indexType);
-  Value iEnd = rewriter.create<IndexCastOp>(loc, iEnd64, indexType);
-
-  // insert add identity block
-  graphblas::YieldOp addIdentityYield = llvm::dyn_cast_or_null<graphblas::YieldOp>(extBlocks.addIdentity->getTerminator());
-  rewriter.mergeBlocks(extBlocks.addIdentity, rewriter.getBlock(), {});
-  Value addIdentity = addIdentityYield.values().front();
-  rewriter.eraseOp(addIdentityYield);
-
-  scf::ForOp kLoop = rewriter.create<scf::ForOp>(loc, iStart, iEnd, c1, ValueRange{addIdentity, cfalse});
-  Value ii = kLoop.getInductionVar();
-  Value curr = kLoop.getLoopBody().getArgument(1);
-  Value alive = kLoop.getLoopBody().getArgument(2);
-  rewriter.setInsertionPointToStart(kLoop.getBody());
-
-  Value kk64 = rewriter.create<memref::LoadOp>(loc, iterIndices, ii);
-  Value kk = rewriter.create<IndexCastOp>(loc, kk64, indexType);
-  Value cmpPair = rewriter.create<memref::LoadOp>(loc, kvec_i1, kk);
-  scf::IfOp ifBlock_cmpPair = rewriter.create<scf::IfOp>(loc, ArrayRef<Type>{valueType, boolType}, cmpPair, true);
-  // if cmpPair
-  rewriter.setInsertionPointToStart(ifBlock_cmpPair.thenBlock());
-
-  Value aVal = rewriter.create<memref::LoadOp>(loc, kvec, kk);
-  Value bVal = rewriter.create<memref::LoadOp>(loc, iterValues, ii);
-
-  // insert multiply operation block
-  graphblas::YieldOp multYield = llvm::dyn_cast_or_null<graphblas::YieldOp>(extBlocks.mult->getTerminator());
-  Value multResult = multYield.values().front();
-  rewriter.eraseOp(multYield);
-  rewriter.mergeBlocks(extBlocks.mult, rewriter.getBlock(), {aVal, bVal});
-
-  // insert add operation block
-  graphblas::YieldOp addYield = llvm::dyn_cast_or_null<graphblas::YieldOp>(extBlocks.add->getTerminator());
-  Value addResult = addYield.values().front();
-  rewriter.eraseOp(addYield);
-  rewriter.mergeBlocks(extBlocks.add, rewriter.getBlock(), {curr, multResult});
-
-  rewriter.create<scf::YieldOp>(loc, ValueRange{addResult, ctrue});
-
-  // else
-  rewriter.setInsertionPointToStart(ifBlock_cmpPair.elseBlock());
-  rewriter.create<scf::YieldOp>(loc, ValueRange{curr, alive});
-
-  // end if cmpPair
-  rewriter.setInsertionPointAfter(ifBlock_cmpPair);
-  Value newCurr = ifBlock_cmpPair.getResult(0);
-  Value newAlive = ifBlock_cmpPair.getResult(1);
-  rewriter.create<scf::YieldOp>(loc, ValueRange{newCurr, newAlive});
-
-  // end k loop
-  rewriter.setInsertionPointAfter(kLoop);
-
-  Value total = kLoop.getResult(0);
-  Value notEmpty = kLoop.getResult(1);
-
-  scf::IfOp ifBlock_newOffset = rewriter.create<scf::IfOp>(loc, indexType, notEmpty, true);
-  // if not empty
-  rewriter.setInsertionPointToStart(ifBlock_newOffset.thenBlock());
-
-  // Store total in Cx
-  Value cjPos = rewriter.create<AddIOp>(loc, indexOffset, offset);
-  rewriter.create<memref::StoreOp>(loc, col64, outputIndices, cjPos);
-
-  // Does total need to be transformed?
-  if (extBlocks.transformOut) {
-    graphblas::YieldOp yield = llvm::dyn_cast_or_null<graphblas::YieldOp>(extBlocks.transformOut->getTerminator());
-    Value transformResult = yield.values().front();
-
-    rewriter.mergeBlocks(extBlocks.transformOut, rewriter.getBlock(), {total});
-
-    rewriter.create<memref::StoreOp>(loc, transformResult, outputValues, cjPos);
-    rewriter.eraseOp(yield);
-  } else {
-    // write total as-is
-    rewriter.create<memref::StoreOp>(loc, total, outputValues, cjPos);
-  }
-
-  // Increment offset
-  Value offsetPlus1 = rewriter.create<AddIOp>(loc, offset, c1);
-  rewriter.create<scf::YieldOp>(loc, offsetPlus1);
-
-  // else
-  rewriter.setInsertionPointToStart(ifBlock_newOffset.elseBlock());
-  rewriter.create<scf::YieldOp>(loc, offset);
-
-  // end if not empty
-  rewriter.setInsertionPointAfter(ifBlock_newOffset);
-
-  Value newOffset = ifBlock_newOffset.getResult(0);
-  rewriter.create<scf::YieldOp>(loc, newOffset);
-
-  // end col loop 3f
-  rewriter.setInsertionPointAfter(colLoop3f);
-  rewriter.create<memref::DeallocOp>(loc, kvec);
-  rewriter.create<memref::DeallocOp>(loc, kvec_i1);
-}
-
-=======
->>>>>>> 955ea84a
 class LowerMatrixMultiplyGenericRewrite : public OpRewritePattern<graphblas::MatrixMultiplyGenericOp> {
 public:
   using OpRewritePattern<graphblas::MatrixMultiplyGenericOp>::OpRewritePattern;
