--- conflicted
+++ resolved
@@ -18,8 +18,6 @@
 #include "GraphBLAS/GraphBLASPasses.h"
 #include "GraphBLAS/GraphBLASUtils.h"
 
-#include <iostream> // TODO remove this
-
 using namespace ::mlir;
 
 namespace {
@@ -708,23 +706,16 @@
     Value c1 = rewriter.create<ConstantIndexOp>(loc, 1);
     Value c2 = rewriter.create<ConstantIndexOp>(loc, 2);
 
-    Value len_dense_dim =
-        rewriter.create<tensor::DimOp>(loc, matrix, (axis == 1) ? c0 : c1);
+    Value len_dense_dim;
+    if (axis == 1)
+      len_dense_dim = rewriter.create<graphblas::NumRowsOp>(loc, matrix);
+    else
+      len_dense_dim = rewriter.create<graphblas::NumColsOp>(loc, matrix);
 
     Value matrixPointers = rewriter.create<sparse_tensor::ToPointersOp>(
         loc, memref1DPointerType, matrix, c1);
 
-<<<<<<< HEAD
-    int64_t outputLength = (axis == 1) ? matrixShape[0] : matrixShape[1];
-    ArrayRef<int64_t> outputShape = {outputLength};
-    Value output =
-        callEmpty(rewriter, module, loc, matrix, outputShape, SPARSE_VEC);
-=======
-    Value matrixValues = rewriter.create<sparse_tensor::ToValuesOp>(
-        loc, memref1DValueType, matrix);
-
     ValueRange outputShape = {len_dense_dim};
->>>>>>> 898d8c34
 
     RankedTensorType vectorType = getCompressedVectorType(context, elementType);
     Value output =
@@ -2703,21 +2694,14 @@
     Value c0 = rewriter.create<ConstantIndexOp>(loc, 0);
     Value c1 = rewriter.create<ConstantIndexOp>(loc, 1);
 
-    Value vectorLength = rewriter.create<tensor::DimOp>(loc, vector, c0);
+    Value vectorLength = rewriter.create<graphblas::SizeOp>(loc, vector);
     Value vectorIndices = rewriter.create<sparse_tensor::ToIndicesOp>(
         loc, memref1DI64Type, vector, c0);
     Value vectorValues = rewriter.create<sparse_tensor::ToValuesOp>(
         loc, memref1DValueType, vector);
 
-    Value output = callEmpty(rewriter, module, loc, vector,
-                             resultTensorType.getShape(), CSR);
-
-    callResizeDim(rewriter, module, loc, output, c0, vectorLength);
-    callResizeDim(rewriter, module, loc, output, c1, vectorLength);
-
-    Value vectorLengthPlusOne =
-        rewriter.create<AddIOp>(loc, vectorLength, c1).getResult();
-    callResizePointers(rewriter, module, loc, output, c1, vectorLengthPlusOne);
+    Value output = callNewTensor(
+        rewriter, module, loc, {vectorLength, vectorLength}, resultTensorType);
 
     Value outputNNZ = rewriter.create<graphblas::NumValsOp>(loc, vector);
     callResizeIndex(rewriter, module, loc, output, c1, outputNNZ);
@@ -2803,13 +2787,6 @@
     rewriter.create<memref::StoreOp>(loc, outputNNZ_i64, outputPointers,
                                      vectorLength);
 
-    RankedTensorType outputType =
-        op->getResultTypes().front().dyn_cast<RankedTensorType>();
-    bool outputTypeIsCSR = typeIsCSR(outputType);
-    if (!outputTypeIsCSR) {
-      output = convertToExternalCSC(rewriter, module, loc, output);
-    }
-
     rewriter.replaceOp(op, output);
 
     cleanupIntermediateTensor(rewriter, module, loc, output);
@@ -2853,7 +2830,7 @@
     Value c1 = rewriter.create<ConstantIndexOp>(loc, 1);
     Value c2 = rewriter.create<ConstantIndexOp>(loc, 2);
 
-    Value nrows = rewriter.create<tensor::DimOp>(loc, matrix, c0);
+    Value nrows = rewriter.create<graphblas::NumRowsOp>(loc, matrix);
 
     Value matrixPointers = rewriter.create<sparse_tensor::ToPointersOp>(
         loc, memref1DI64Type, matrix, c1);
@@ -2862,12 +2839,8 @@
     Value matrixValues = rewriter.create<sparse_tensor::ToValuesOp>(
         loc, memref1DValueType, matrix);
 
-    RankedTensorType matrixType = matrix.getType().dyn_cast<RankedTensorType>();
-    ArrayRef<int64_t> matrixShape = matrixType.getShape();
-    int64_t outputLength = matrixShape[0];
-    ArrayRef<int64_t> outputShape = {outputLength};
-    Value output =
-        callEmpty(rewriter, module, loc, matrix, outputShape, SPARSE_VEC);
+    Value output = callNewTensor(rewriter, module, loc, ValueRange{nrows},
+                                 resultTensorType);
     callResizeDim(rewriter, module, loc, output, c0, nrows);
 
     // We do two loops, one to find the outoput vector's nnz
@@ -3287,20 +3260,6 @@
 };
 
 void populateGraphBLASLoweringPatterns(RewritePatternSet &patterns) {
-<<<<<<< HEAD
-  patterns
-      .add<LowerMatrixSelectRewrite, LowerReduceToVectorRewrite,
-           LowerReduceToScalarRewrite, LowerReduceToScalarGenericRewrite,
-           LowerMatrixMultiplyRewrite, LowerConvertLayoutRewrite,
-           LowerTransposeRewrite, LowerApplyRewrite, LowerApplyGenericRewrite,
-           LowerMatrixMultiplyReduceToScalarGenericRewrite,
-           LowerMatrixMultiplyGenericRewrite, LowerUnionRewrite,
-           LowerIntersectRewrite, LowerUpdateRewrite, LowerEqualRewrite,
-           LowerVectorArgMinMaxOpRewrite, LowerVectorArgMinOpRewrite,
-           LowerVectorArgMaxOpRewrite, LowerDiagOpRewrite, LowerCommentRewrite,
-           LowerSizeRewrite, LowerNumRowsRewrite, LowerNumColsRewrite,
-           LowerNumValsRewrite, LowerDupRewrite>(patterns.getContext());
-=======
   patterns.add<LowerMatrixSelectRandomRewrite, LowerMatrixSelectRewrite,
                LowerReduceToVectorRewrite, LowerReduceToScalarRewrite,
                LowerReduceToScalarGenericRewrite, LowerMatrixMultiplyRewrite,
@@ -3310,10 +3269,10 @@
                LowerMatrixMultiplyGenericRewrite, LowerUnionRewrite,
                LowerIntersectRewrite, LowerUpdateRewrite, LowerEqualRewrite,
                LowerVectorArgMinMaxOpRewrite, LowerVectorArgMinOpRewrite,
-               LowerVectorArgMaxOpRewrite, LowerCommentRewrite,
-               LowerSizeRewrite, LowerNumRowsRewrite, LowerNumColsRewrite,
-               LowerNumValsRewrite, LowerDupRewrite>(patterns.getContext());
->>>>>>> 898d8c34
+               LowerVectorArgMaxOpRewrite, LowerDiagOpRewrite,
+               LowerCommentRewrite, LowerSizeRewrite, LowerNumRowsRewrite,
+               LowerNumColsRewrite, LowerNumValsRewrite, LowerDupRewrite>(
+      patterns.getContext());
 }
 
 struct GraphBLASLoweringPass
