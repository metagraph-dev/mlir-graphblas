//===- GraphBLASPasses.cpp - GraphBLAS dialect passes ---------*- C++ -*-===//
//
// TODO add documentation
//
//===--------------------------------------------------------------------===//

#include "mlir/Dialect/LLVMIR/LLVMDialect.h"
#include "mlir/Dialect/Linalg/Transforms/Transforms.h"
#include "mlir/Dialect/SparseTensor/IR/SparseTensor.h"
#include "mlir/Pass/Pass.h"
#include "mlir/Transforms/GreedyPatternRewriteDriver.h"
#include "llvm/Support/raw_ostream.h"
#include "llvm/ADT/TypeSwitch.h"
#include "llvm/ADT/Optional.h"
#include "llvm/ADT/None.h"
#include "mlir/IR/Region.h"

#include "GraphBLAS/GraphBLASPasses.h"
#include "GraphBLAS/GraphBLASUtils.h"

using namespace ::mlir;

namespace {

//===----------------------------------------------------------------------===//
// Passes declaration.
//===----------------------------------------------------------------------===//

#define GEN_PASS_CLASSES
#include "GraphBLAS/GraphBLASPasses.h.inc"

//===----------------------------------------------------------------------===//
// Passes implementation.
//===----------------------------------------------------------------------===//

class LowerSizeRewrite : public OpRewritePattern<graphblas::SizeOp> {
public:
  using OpRewritePattern<graphblas::SizeOp>::OpRewritePattern;
  LogicalResult matchAndRewrite(graphblas::SizeOp op, PatternRewriter &rewriter) const {
    Location loc = op->getLoc();

    Value c0 = rewriter.create<ConstantIndexOp>(loc, 0);
    Value inputTensor = op.input();
    Value size = rewriter.create<memref::DimOp>(loc, inputTensor, c0);

    rewriter.replaceOp(op, size);
    return success();
  };
};

class LowerNumRowsRewrite : public OpRewritePattern<graphblas::NumRowsOp> {
public:
  using OpRewritePattern<graphblas::NumRowsOp>::OpRewritePattern;
  LogicalResult matchAndRewrite(graphblas::NumRowsOp op, PatternRewriter &rewriter) const {
    Location loc = op->getLoc();

    Value c0 = rewriter.create<ConstantIndexOp>(loc, 0);
    Value inputTensor = op.input();
    Value nrows = rewriter.create<memref::DimOp>(loc, inputTensor, c0);

    rewriter.replaceOp(op, nrows);
    return success();
  };
};

class LowerNumColsRewrite : public OpRewritePattern<graphblas::NumColsOp> {
public:
  using OpRewritePattern<graphblas::NumColsOp>::OpRewritePattern;
  LogicalResult matchAndRewrite(graphblas::NumColsOp op, PatternRewriter &rewriter) const {
    Location loc = op->getLoc();

    Value c1 = rewriter.create<ConstantIndexOp>(loc, 1);
    Value inputTensor = op.input();
    Value ncols = rewriter.create<memref::DimOp>(loc, inputTensor, c1);

    rewriter.replaceOp(op, ncols);
    return success();
  };
};

class LowerNumValsRewrite : public OpRewritePattern<graphblas::NumValsOp> {
public:
  using OpRewritePattern<graphblas::NumValsOp>::OpRewritePattern;
  LogicalResult matchAndRewrite(graphblas::NumValsOp op, PatternRewriter &rewriter) const {
    Location loc = op->getLoc();
    Value inputTensor = op.input();
    Type inputType = inputTensor.getType();

    sparse_tensor::SparseTensorEncodingAttr sparseEncoding = sparse_tensor::getSparseTensorEncoding(inputType);
    unsigned pointerBitWidth = sparseEncoding.getPointerBitWidth();
    Type pointerType = rewriter.getIntegerType(pointerBitWidth);
    Type indexType = rewriter.getIndexType();

    // Access the pointers
    Type memref1DPointerType = MemRefType::get({-1}, pointerType);
    unsigned rank = inputType.dyn_cast<RankedTensorType>().getRank();
    Value c_rank_minus_1 = rewriter.create<ConstantIndexOp>(loc, rank - 1);
    Value ptrs = rewriter.create<sparse_tensor::ToPointersOp>(loc, memref1DPointerType, inputTensor, c_rank_minus_1);

    // Find length of pointer array
    Value dimForPointers;
    if (rank == 1 || typeIsCSR(inputType)) {
      dimForPointers = rewriter.create<ConstantIndexOp>(loc, 0);
    } else {
      dimForPointers = rewriter.create<ConstantIndexOp>(loc, 1);
    }
    Value npointers = rewriter.create<memref::DimOp>(loc, inputTensor, dimForPointers);

    // The last value from the pointers is the number of nonzero values
    Value nnz_ptype = rewriter.create<memref::LoadOp>(loc, ptrs, npointers);
    Value nnz = rewriter.create<mlir::IndexCastOp>(loc, nnz_ptype, indexType);

    rewriter.replaceOp(op, nnz);
    return success();
  };
};

class LowerDupRewrite : public OpRewritePattern<graphblas::DupOp> {
public:
  using OpRewritePattern<graphblas::DupOp>::OpRewritePattern;
  LogicalResult matchAndRewrite(graphblas::DupOp op, PatternRewriter &rewriter) const {
    ModuleOp module = op->getParentOfType<ModuleOp>();
    Location loc = op->getLoc();
    Value inputTensor = op.input();
    Type inputType = inputTensor.getType();
    unsigned rank = inputType.dyn_cast<RankedTensorType>().getRank();

    Value duplicate = callDupTensor(rewriter, module, loc, inputTensor);
    if (rank == 2) {
      if (typeIsCSC(inputType)) {
        duplicate = convertToExternalCSC(rewriter, module, loc, duplicate);
      } else {
        duplicate = convertToExternalCSR(rewriter, module, loc, duplicate);
      }
    }

    rewriter.replaceOp(op, duplicate);
    return success();
  };
};

class LowerConvertLayoutRewrite : public OpRewritePattern<graphblas::ConvertLayoutOp> {
public:
  using OpRewritePattern<graphblas::ConvertLayoutOp>::OpRewritePattern;
  LogicalResult matchAndRewrite(graphblas::ConvertLayoutOp op, PatternRewriter &rewriter) const {
    ModuleOp module = op->getParentOfType<ModuleOp>();
    Location loc = op->getLoc();

    Value inputTensor = op.input();
    Type inputType = inputTensor.getType();
    Type outputType = op->getResultTypes()[0];

    // Shortcut operation if no change
    if (inputType == outputType)
    {
      rewriter.replaceOp(op, inputTensor);
      return success();
    }

    // otherwise, the rest of this function changes the data layout
    Type valueType = inputType.dyn_cast<RankedTensorType>().getElementType();
    Type int64Type = rewriter.getIntegerType(64);
    Type indexType = rewriter.getIndexType();

    // Initial constants
    Value c0 = rewriter.create<ConstantIndexOp>(loc, 0);
    Value c1 = rewriter.create<ConstantIndexOp>(loc, 1);
    Value c0_64 = rewriter.create<ConstantIntOp>(loc, 0, int64Type);
    Value c1_64 = rewriter.create<ConstantIntOp>(loc, 1, int64Type);

    // Get sparse tensor info
    Type memref1DI64Type = MemRefType::get({-1}, int64Type);
    Type memref1DValueType = MemRefType::get({-1}, valueType);

    Value inputPtrs = rewriter.create<sparse_tensor::ToPointersOp>(loc, memref1DI64Type, inputTensor, c1);
    Value inputIndices = rewriter.create<sparse_tensor::ToIndicesOp>(loc, memref1DI64Type, inputTensor, c1);
    Value inputValues = rewriter.create<sparse_tensor::ToValuesOp>(loc, memref1DValueType, inputTensor);
    Value nrow = rewriter.create<graphblas::NumRowsOp>(loc, inputTensor);
    Value ncol = rewriter.create<graphblas::NumColsOp>(loc, inputTensor);
    Value ncols_plus_one = rewriter.create<mlir::AddIOp>(loc, ncol, c1);
    Value nnz = rewriter.create<graphblas::NumValsOp>(loc, inputTensor);

    Value duplicate = callEmptyLike(rewriter, module, loc, inputTensor);
    callResizeDim(rewriter, module, loc, duplicate, c0, nrow);
    callResizeDim(rewriter, module, loc, duplicate, c1, ncol);

    callResizePointers(rewriter, module, loc, duplicate, c1, ncols_plus_one);
    callResizeIndex(rewriter, module, loc, duplicate, c1, nnz);
    callResizeValues(rewriter, module, loc, duplicate, nnz);
    
    // verify function will ensure that this is CSR->CSC or CSC->CSR
    Value output;
    if (typeIsCSR(outputType)) {
      output = convertToExternalCSR(rewriter, module, loc, duplicate);
    } else if (typeIsCSC(outputType)) {
      output = convertToExternalCSC(rewriter, module, loc, duplicate); 
    } else {
      assert(false && "Output type must be CSC or CSR.");
    }

    Value outputPtrs = rewriter.create<sparse_tensor::ToPointersOp>(loc, memref1DI64Type, output, c1);
    Value outputIndices = rewriter.create<sparse_tensor::ToIndicesOp>(loc, memref1DI64Type, output, c1);
    Value outputValues = rewriter.create<sparse_tensor::ToValuesOp>(loc, memref1DValueType, output);

    // compute number of non-zero entries per column of A

    // init B.pointers to zero
    scf::ForOp initLoop = rewriter.create<scf::ForOp>(loc, c0, ncol, c1);
    Value initLoopIdx = initLoop.getInductionVar();
    rewriter.setInsertionPointToStart(initLoop.getBody());
    rewriter.create<memref::StoreOp>(loc, c0_64, outputPtrs, initLoopIdx);
    rewriter.setInsertionPointAfter(initLoop);

    // store pointers
    scf::ForOp ptrLoop = rewriter.create<scf::ForOp>(loc, c0, nnz, c1);
    Value ptrLoopIdx = ptrLoop.getInductionVar();

    rewriter.setInsertionPointToStart(ptrLoop.getBody());
    Value colA64 = rewriter.create<memref::LoadOp>(loc, inputIndices, ptrLoopIdx);
    Value colA = rewriter.create<mlir::IndexCastOp>(loc, colA64, indexType);
    Value colB = rewriter.create<memref::LoadOp>(loc, outputPtrs, colA);
    Value colB1 = rewriter.create<mlir::AddIOp>(loc, colB, c1_64);
    rewriter.create<memref::StoreOp>(loc, colB1, outputPtrs, colA);

    rewriter.setInsertionPointAfter(ptrLoop);

    // cumsum the nnz per column to get Bp
    rewriter.create<memref::StoreOp>(loc, c0_64, outputPtrs, ncol);

    scf::ForOp colAccLoop = rewriter.create<scf::ForOp>(loc, c0, ncol, c1);
    Value colAccLoopIdx = colAccLoop.getInductionVar();

    rewriter.setInsertionPointToStart(colAccLoop.getBody());
    Value temp = rewriter.create<memref::LoadOp>(loc, outputPtrs, colAccLoopIdx);
    Value cumsum = rewriter.create<memref::LoadOp>(loc, outputPtrs, ncol);
    rewriter.create<memref::StoreOp>(loc, cumsum, outputPtrs, colAccLoopIdx);
    Value cumsum2 = rewriter.create<mlir::AddIOp>(loc, cumsum, temp);
    rewriter.create<memref::StoreOp>(loc, cumsum2, outputPtrs, ncol);

    rewriter.setInsertionPointAfter(colAccLoop);

    // copy values
    scf::ForOp outerLoop = rewriter.create<scf::ForOp>(loc, c0, nrow, c1);
    Value rowIdx = outerLoop.getInductionVar();

    rewriter.setInsertionPointToStart(outerLoop.getBody());
    Value row_64 = rewriter.create<mlir::IndexCastOp>(loc, rowIdx, int64Type);
    Value j_start_64 = rewriter.create<memref::LoadOp>(loc, inputPtrs, rowIdx);
    Value j_start = rewriter.create<mlir::IndexCastOp>(loc, j_start_64, indexType);
    Value row_plus1 = rewriter.create<mlir::AddIOp>(loc, rowIdx, c1);
    Value j_end_64 = rewriter.create<memref::LoadOp>(loc, inputPtrs, row_plus1);
    Value j_end = rewriter.create<mlir::IndexCastOp>(loc, j_end_64, indexType);

    scf::ForOp innerLoop = rewriter.create<scf::ForOp>(loc, j_start, j_end, c1);
    Value jj = innerLoop.getInductionVar();

    rewriter.setInsertionPointToStart(innerLoop.getBody());

    Value col_64 = rewriter.create<memref::LoadOp>(loc, inputIndices, jj);
    Value col = rewriter.create<mlir::IndexCastOp>(loc, col_64, indexType);
    Value dest_64 = rewriter.create<memref::LoadOp>(loc, outputPtrs, col);
    Value dest = rewriter.create<mlir::IndexCastOp>(loc, dest_64, indexType);
    rewriter.create<memref::StoreOp>(loc, row_64, outputIndices, dest);
    Value axjj = rewriter.create<memref::LoadOp>(loc, inputValues, jj);
    rewriter.create<memref::StoreOp>(loc, axjj, outputValues, dest);

    // Bp[col]++
    Value bp_inc = rewriter.create<memref::LoadOp>(loc, outputPtrs, col);
    Value bp_inc1 = rewriter.create<mlir::AddIOp>(loc, bp_inc, c1_64);
    rewriter.create<memref::StoreOp>(loc, bp_inc1, outputPtrs, col);

    rewriter.setInsertionPointAfter(outerLoop);

    Value last_last = rewriter.create<memref::LoadOp>(loc, outputPtrs, ncol);
    rewriter.create<memref::StoreOp>(loc, c0_64, outputPtrs, ncol);

    scf::ForOp finalLoop = rewriter.create<scf::ForOp>(loc, c0, ncol, c1);
    Value iCol = finalLoop.getInductionVar();

    rewriter.setInsertionPointToStart(finalLoop.getBody());

    Value swapTemp = rewriter.create<memref::LoadOp>(loc, outputPtrs, iCol);
    Value last = rewriter.create<memref::LoadOp>(loc, outputPtrs, ncol);
    rewriter.create<memref::StoreOp>(loc, last, outputPtrs, iCol);
    rewriter.create<memref::StoreOp>(loc, swapTemp, outputPtrs, ncol);

    rewriter.setInsertionPointAfter(finalLoop);

    rewriter.create<memref::StoreOp>(loc, last_last, outputPtrs, ncol);

    rewriter.replaceOp(op, output);

    cleanupIntermediateTensor(rewriter, module, loc, output);

    return success();
  };
};

struct MatrixSelectOutputWriter {
  MatrixSelectOutputWriter(StringRef _selector) : selector(_selector)
  {
  };

  void createConstants(PatternRewriter &rewriter, Location loc) {
    Type int64Type = rewriter.getIntegerType(64);
    FloatType float64Type = rewriter.getF64Type();

    c0 = rewriter.create<ConstantIndexOp>(loc, 0);
    c1 = rewriter.create<ConstantIndexOp>(loc, 1);
    c0_64 = rewriter.create<ConstantIntOp>(loc, 0, int64Type);
    c1_64 = rewriter.create<ConstantIntOp>(loc, 1, int64Type);
    cf0 = rewriter.create<ConstantFloatOp>(loc, APFloat(0.0), float64Type);
  }

  void createTensor(PatternRewriter &rewriter, Location loc, ModuleOp module, Value input)
  {
    Type valueType = input.getType().dyn_cast<TensorType>().getElementType();
    Type int64Type = rewriter.getIntegerType(64);

    Type memref1DI64Type = MemRefType::get({-1}, int64Type);
    Type memref1DValueType = MemRefType::get({-1}, valueType);

    tensor = rewriter.create<graphblas::DupOp>(loc, input);
    Bp = rewriter.create<sparse_tensor::ToPointersOp>(loc, memref1DI64Type, tensor, c1);
    Bj = rewriter.create<sparse_tensor::ToIndicesOp>(loc, memref1DI64Type, tensor, c1);
    Bx = rewriter.create<sparse_tensor::ToValuesOp>(loc, memref1DValueType, tensor);
    rewriter.create<memref::StoreOp>(loc, c0_64, Bp, c0);
  };

  void createUpdateCurrCount(PatternRewriter &rewriter, Location loc, Value row, Value row_plus1)
  {
    Value bp_curr_count = rewriter.create<memref::LoadOp>(loc, Bp, row);
    rewriter.create<memref::StoreOp>(loc, bp_curr_count, Bp, row_plus1);
  };

  void createTestAndStore(PatternRewriter &rewriter, Location loc,
             Value row,
             Value col, Value val, Value row_plus1, Value col_64)
  {
    Type indexType = rewriter.getIndexType();

    Value keep;
    if (selector == "triu")
    {
      keep = rewriter.create<mlir::CmpIOp>(loc, mlir::CmpIPredicate::ugt, col, row);
    }
    else if (selector == "tril")
    {
      keep = rewriter.create<mlir::CmpIOp>(loc, mlir::CmpIPredicate::ult, col, row);
    }
    else if (selector == "gt0")
    {
      keep = rewriter.create<mlir::CmpFOp>(loc, mlir::CmpFPredicate::OGT, val, cf0);
    }
    else
    {
      // this should be impossible becasue of validation
      assert(0);
    }

    scf::IfOp ifKeep = rewriter.create<scf::IfOp>(loc, keep, false /* no else region */);

    rewriter.setInsertionPointToStart(ifKeep.thenBlock());

    Value bj_pos_64 = rewriter.create<memref::LoadOp>(loc, Bp, row_plus1);
    Value bj_pos = rewriter.create<mlir::IndexCastOp>(loc, bj_pos_64, indexType);

    rewriter.create<memref::StoreOp>(loc, col_64, Bj, bj_pos);
    rewriter.create<memref::StoreOp>(loc, val, Bx, bj_pos);

    Value bj_pos_plus1 = rewriter.create<mlir::AddIOp>(loc, bj_pos_64, c1_64);
    rewriter.create<memref::StoreOp>(loc, bj_pos_plus1, Bp, row_plus1);

    rewriter.setInsertionPointAfter(ifKeep);
  };

  void createTrimValues(PatternRewriter &rewriter, Location loc, ModuleOp module)
  {
    Value nnz = rewriter.create<graphblas::NumValsOp>(loc, tensor);

    callResizeIndex(rewriter, module, loc, tensor, c1, nnz);
    callResizeValues(rewriter, module, loc, tensor, nnz);

    assert(typeIsCSR(tensor.getType()) &&
           "tensor expected to be CSR since createTensor is expected to have been called first.");
  };

  StringRef selector;

  // frequently used values
  Value tensor;
  Value Bp;
  Value Bj;
  Value Bx;

  // frequently used constants
  Value c0;
  Value c1;
  Value cf0;
  Value c0_64;
  Value c1_64;
};

class LowerMatrixSelectRewrite : public OpRewritePattern<graphblas::MatrixSelectOp> {
public:
  using OpRewritePattern<graphblas::MatrixSelectOp>::OpRewritePattern;
  LogicalResult matchAndRewrite(graphblas::MatrixSelectOp op, PatternRewriter &rewriter) const {
    ModuleOp module = op->getParentOfType<ModuleOp>();
    Location loc = op->getLoc();

    Value input = op.input();
    Type valueType = input.getType().dyn_cast<TensorType>().getElementType();
    Type int64Type = rewriter.getIntegerType(64);
    Type indexType = rewriter.getIndexType();
    Type memref1DI64Type = MemRefType::get({-1}, int64Type);
    Type memref1DValueType = MemRefType::get({-1}, valueType);

    ArrayAttr selectors = op.selectors();

    // Initial constants
    Value c0 = rewriter.create<ConstantIndexOp>(loc, 0);
    Value c1 = rewriter.create<ConstantIndexOp>(loc, 1);

    // Get sparse tensor info
    Value nrow = rewriter.create<graphblas::NumRowsOp>(loc, input);
    Value Ap = rewriter.create<sparse_tensor::ToPointersOp>(loc, memref1DI64Type, input, c1);
    Value Aj = rewriter.create<sparse_tensor::ToIndicesOp>(loc, memref1DI64Type, input, c1);
    Value Ax = rewriter.create<sparse_tensor::ToValuesOp>(loc, memref1DValueType, input);

    SmallVector<MatrixSelectOutputWriter*, 3> outputs;
    for (Attribute selectorAttr : selectors)
    {
      StringRef selector = selectorAttr.dyn_cast_or_null<StringAttr>().getValue();
      MatrixSelectOutputWriter *output = new MatrixSelectOutputWriter(selector);
      outputs.push_back(output);

      output->createConstants(rewriter, loc);
      output->createTensor(rewriter, loc, module, input);
    }

    // Loop
    scf::ForOp outerLoop = rewriter.create<scf::ForOp>(loc, c0, nrow, c1);
    Value row = outerLoop.getInductionVar();

    rewriter.setInsertionPointToStart(outerLoop.getBody());
    Value row_plus1 = rewriter.create<mlir::AddIOp>(loc, row, c1);

    for (MatrixSelectOutputWriter* output : outputs)
    {
      output->createUpdateCurrCount(rewriter, loc, row, row_plus1);
    }

    Value j_start_64 = rewriter.create<memref::LoadOp>(loc, Ap, row);
    Value j_end_64 = rewriter.create<memref::LoadOp>(loc, Ap, row_plus1);
    Value j_start = rewriter.create<mlir::IndexCastOp>(loc, j_start_64, indexType);
    Value j_end = rewriter.create<mlir::IndexCastOp>(loc, j_end_64, indexType);

    scf::ForOp innerLoop = rewriter.create<scf::ForOp>(loc, j_start, j_end, c1);

    Value jj = innerLoop.getInductionVar();

    rewriter.setInsertionPointToStart(innerLoop.getBody());
    Value col_64 = rewriter.create<memref::LoadOp>(loc, Aj, jj);
    Value col = rewriter.create<mlir::IndexCastOp>(loc, col_64, indexType);
    Value val = rewriter.create<memref::LoadOp>(loc, Ax, jj);

    for (MatrixSelectOutputWriter* output : outputs)
    {
      output->createTestAndStore(rewriter, loc, row, col, val, row_plus1, col_64);
    }

    rewriter.setInsertionPointAfter(outerLoop);

    // trim excess values
    SmallVector<Value, 3> outputTensors;
    for (MatrixSelectOutputWriter* output : outputs) {
      output->createTrimValues(rewriter, loc, module);
      outputTensors.push_back(output->tensor);
    }
    rewriter.replaceOp(op, outputTensors);

    for (Value output : outputTensors) {
      cleanupIntermediateTensor(rewriter, module, loc, output);
    }

    return success();
  };
};

class LowerMatrixReduceToScalarRewrite : public OpRewritePattern<graphblas::MatrixReduceToScalarOp>
{
public:
  using OpRewritePattern<graphblas::MatrixReduceToScalarOp>::OpRewritePattern;
  LogicalResult matchAndRewrite(graphblas::MatrixReduceToScalarOp op, PatternRewriter &rewriter) const
  {
    Value input = op.input();
    StringRef aggregator = op.aggregator();
    Location loc = rewriter.getUnknownLoc();

    RankedTensorType operandType = op.input().getType().dyn_cast<RankedTensorType>();
    Type valueType = operandType.getElementType();

    // New op
    graphblas::MatrixReduceToScalarGenericOp newReduceOp = rewriter.create<graphblas::MatrixReduceToScalarGenericOp>(
        loc, op->getResultTypes(), input, 2);

    if (aggregator == "sum")
    {
      // Insert agg identity block
      Region &aggIdentityRegion = newReduceOp.getRegion(0);
      /*Block *aggIdentityBlock = */ rewriter.createBlock(&aggIdentityRegion, {}, {});

      Value aggIdentity = llvm::TypeSwitch<Type, Value>(valueType)
                              .Case<IntegerType>([&](IntegerType type)
                                                 { return rewriter.create<ConstantIntOp>(loc, 0, type.getWidth()); })
                              .Case<FloatType>([&](FloatType type)
                                               { return rewriter.create<ConstantFloatOp>(loc, APFloat(0.0), type); });
      rewriter.create<graphblas::YieldOp>(loc, graphblas::YieldKind::AGG_IDENTITY, aggIdentity);

      // Insert agg block
      Region &aggRegion = newReduceOp.getRegion(1);
      Block *aggBlock = rewriter.createBlock(&aggRegion, {}, {valueType, valueType});
      Value lhs = aggBlock->getArgument(0);
      Value rhs = aggBlock->getArgument(1);

      Value aggResult = llvm::TypeSwitch<Type, Value>(valueType)
                        .Case<IntegerType>([&](IntegerType type)
                                           { return rewriter.create<AddIOp>(loc, lhs, rhs).getResult(); })
                        .Case<FloatType>([&](FloatType type)
                                         { return rewriter.create<AddFOp>(loc, lhs, rhs).getResult(); });
      rewriter.create<graphblas::YieldOp>(loc, graphblas::YieldKind::AGG, aggResult);
    } else {
      return op.emitError("\"" + aggregator + "\" is not a supported aggregator.");
    }

    rewriter.replaceOp(op, newReduceOp.getResult());

    return success();
  };
};

class LowerMatrixReduceToScalarGenericRewrite : public OpRewritePattern<graphblas::MatrixReduceToScalarGenericOp> {
public:
  using OpRewritePattern<graphblas::MatrixReduceToScalarGenericOp>::OpRewritePattern;
  LogicalResult matchAndRewrite(graphblas::MatrixReduceToScalarGenericOp op, PatternRewriter &rewriter) const {
    Value input = op.input();
    Location loc = rewriter.getUnknownLoc();

    RankedTensorType operandType = op.input().getType().dyn_cast<RankedTensorType>();
    Type valueType = operandType.getElementType();
    Type int64Type = rewriter.getIntegerType(64); // TODO should we get this from the sparse encoding?
    Type indexType = rewriter.getIndexType();

    // Required blocks
    RegionRange extensions = op.extensions();
    ExtensionBlocks extBlocks;
    std::set<graphblas::YieldKind> required = {graphblas::YieldKind::AGG_IDENTITY, graphblas::YieldKind::AGG};
    LogicalResult extractResult = extBlocks.extractBlocks(op, extensions, required, {});

    if (extractResult.failed())
    {
      return extractResult;
    }

    // insert agg identity
    graphblas::YieldOp aggIdentityYield = llvm::dyn_cast_or_null<graphblas::YieldOp>(extBlocks.aggIdentity->getTerminator());
    rewriter.mergeBlocks(extBlocks.aggIdentity, rewriter.getBlock(), {});
    Value c0Accumulator = aggIdentityYield.values().front();
    rewriter.eraseOp(aggIdentityYield);

    // initial constants
    Value c0 = rewriter.create<ConstantIndexOp>(loc, 0);
    Value c1 = rewriter.create<ConstantIndexOp>(loc, 1);

    // Get sparse tensor info
    MemRefType memref1DI64Type = MemRefType::get({-1}, int64Type);
    MemRefType memref1DValueType = MemRefType::get({-1}, valueType);

    Value nrows = rewriter.create<graphblas::NumRowsOp>(loc, input);
    sparse_tensor::ToPointersOp inputPtrs = rewriter.create<sparse_tensor::ToPointersOp>(loc, memref1DI64Type, input, c1);
    sparse_tensor::ToValuesOp inputValues = rewriter.create<sparse_tensor::ToValuesOp>(loc, memref1DValueType, input);
    memref::LoadOp nnz64 = rewriter.create<memref::LoadOp>(loc, inputPtrs, nrows);
    IndexCastOp nnz = rewriter.create<IndexCastOp>(loc, nnz64, indexType);

    // begin loop
    scf::ParallelOp valueLoop = rewriter.create<scf::ParallelOp>(loc, c0, nnz.getResult(), c1, c0Accumulator);
    ValueRange valueLoopIdx = valueLoop.getInductionVars();

    rewriter.setInsertionPointToStart(valueLoop.getBody());
    memref::LoadOp y = rewriter.create<memref::LoadOp>(loc, inputValues, valueLoopIdx);

    scf::ReduceOp reducer = rewriter.create<scf::ReduceOp>(loc, y);
    BlockArgument lhs = reducer.getRegion().getArgument(0);
    BlockArgument rhs = reducer.getRegion().getArgument(1);

    rewriter.setInsertionPointToStart(&reducer.getRegion().front());

    graphblas::YieldOp aggYield = llvm::dyn_cast_or_null<graphblas::YieldOp>(extBlocks.agg->getTerminator());
    rewriter.mergeBlocks(extBlocks.agg, rewriter.getBlock(), {lhs, rhs});
    Value result = aggYield.values().front();
    rewriter.eraseOp(aggYield);

    rewriter.create<scf::ReduceReturnOp>(loc, result);

    rewriter.setInsertionPointAfter(reducer);

    rewriter.replaceOp(op, valueLoop.getResult(0));

    return success();
  };
};

class LowerMatrixApplyRewrite : public OpRewritePattern<graphblas::MatrixApplyOp> {
public:
  using OpRewritePattern<graphblas::MatrixApplyOp>::OpRewritePattern;
  LogicalResult matchAndRewrite(graphblas::MatrixApplyOp op, PatternRewriter &rewriter) const {
<<<<<<< HEAD
=======
    ModuleOp module = op->getParentOfType<ModuleOp>(); /* ignore unused variable for debugging */ (void)module;
>>>>>>> 22d78460
    Location loc = op->getLoc();

    Type valueType = op.input().getType().dyn_cast<RankedTensorType>().getElementType();

    Value input = op.input();
    Value thunk = op.thunk();
    StringRef apply_operator = op.apply_operator();

    // New op
    graphblas::MatrixApplyGenericOp newApplyOp = rewriter.create<graphblas::MatrixApplyGenericOp>(
        loc, op->getResultTypes(), input, 1);

    // Insert transformOut block
    Region &transformOutRegion = newApplyOp.getRegion(0);
    Block *transformOutBlock = rewriter.createBlock(&transformOutRegion, {}, {valueType});

    Value transformResult;
    if (apply_operator == "min")
    {
      Value val = transformOutBlock->getArgument(0);
      Value cmp = rewriter.create<mlir::CmpFOp>(loc, mlir::CmpFPredicate::OLT, val, thunk);
      transformResult = rewriter.create<mlir::SelectOp>(loc, cmp, val, thunk);
    } else {
      return op.emitError("\"" + apply_operator + "\" is not a supported apply_operator.");
    };

    rewriter.create<graphblas::YieldOp>(loc, graphblas::YieldKind::TRANSFORM_OUT, transformResult);

    rewriter.replaceOp(op, newApplyOp.getResult());

    return success();
  };
};

class LowerMatrixApplyGenericRewrite : public OpRewritePattern<graphblas::MatrixApplyGenericOp>
{
public:
  using OpRewritePattern<graphblas::MatrixApplyGenericOp>::OpRewritePattern;
  LogicalResult matchAndRewrite(graphblas::MatrixApplyGenericOp op, PatternRewriter &rewriter) const
  {
    ModuleOp module = op->getParentOfType<ModuleOp>();
    Location loc = op->getLoc();

    Type valueType = op.input().getType().dyn_cast<RankedTensorType>().getElementType();
    Type memref1DValueType = MemRefType::get({-1}, valueType);

    Value inputTensor = op.input();

    // Required blocks
    RegionRange extensions = op.extensions();
    ExtensionBlocks extBlocks;
    std::set<graphblas::YieldKind> required = {graphblas::YieldKind::TRANSFORM_OUT};
    LogicalResult extractResult = extBlocks.extractBlocks(op, extensions, required, {});

    if (extractResult.failed())
    {
      return extractResult;
    }

    // Initial constants
    Value c0 = rewriter.create<ConstantIndexOp>(loc, 0);
    Value c1 = rewriter.create<ConstantIndexOp>(loc, 1);

    // Get sparse tensor info
    Value output = rewriter.create<graphblas::DupOp>(loc, inputTensor);
    Value inputValues = rewriter.create<sparse_tensor::ToValuesOp>(loc, memref1DValueType, inputTensor);
    Value outputValues = rewriter.create<sparse_tensor::ToValuesOp>(loc, memref1DValueType, output);

    Value nnz = rewriter.create<graphblas::NumValsOp>(loc, inputTensor);

    // Loop over values
    scf::ParallelOp valueLoop = rewriter.create<scf::ParallelOp>(loc, c0, nnz, c1);
    ValueRange valueLoopIdx = valueLoop.getInductionVars();

    rewriter.setInsertionPointToStart(valueLoop.getBody());
    Value val = rewriter.create<memref::LoadOp>(loc, inputValues, valueLoopIdx);

    // scf::ParallelOp automatically gets an empty scf.yield at the end which we need to insert before
    Operation *scfYield = valueLoop.getBody()->getTerminator();

    // insert transformOut block
    graphblas::YieldOp transformOutYield = llvm::dyn_cast_or_null<graphblas::YieldOp>(extBlocks.transformOut->getTerminator());

    rewriter.mergeBlockBefore(extBlocks.transformOut, scfYield, {val});
    Value result = transformOutYield.values().front();
    rewriter.eraseOp(transformOutYield);
    
    rewriter.create<memref::StoreOp>(loc, result, outputValues, valueLoopIdx);

    // end value loop
    rewriter.setInsertionPointAfter(valueLoop);

    // Add return op
    rewriter.replaceOp(op, output);

    cleanupIntermediateTensor(rewriter, module, loc, output);

    return success();
  };
};

class LowerMatrixMultiplyRewrite : public OpRewritePattern<graphblas::MatrixMultiplyOp> {
public:
  using OpRewritePattern<graphblas::MatrixMultiplyOp>::OpRewritePattern;
  LogicalResult matchAndRewrite(graphblas::MatrixMultiplyOp op, PatternRewriter &rewriter) const {
<<<<<<< HEAD
=======
    ModuleOp module = op->getParentOfType<ModuleOp>(); /* ignore unused variable for debugging */ (void)module;
>>>>>>> 22d78460
    Location loc = rewriter.getUnknownLoc();

    // Inputs
    ValueRange operands = op.getOperands();
    StringRef semiring = op.semiring();

    // Types
    // Can't use result here because it might be a scalar (vector-vector)
    Type valueType = op.a().getType().dyn_cast<RankedTensorType>().getElementType();

    // New op
    ArrayRef<NamedAttribute> attributes;
    graphblas::MatrixMultiplyGenericOp newMultOp = rewriter.create<graphblas::MatrixMultiplyGenericOp>(
      loc, op->getResultTypes(), operands, attributes, 3);

    // Insert additive identity
    Region &addIdentityRegion = newMultOp.getRegion(0);
    /*Block *addIdentityBlock = */ rewriter.createBlock(&addIdentityRegion, {}, {});
    if (semiring == "plus_pair" || semiring == "plus_times" || semiring == "plus_plus") {
      // Add identity
      Value addIdentity = llvm::TypeSwitch<Type, Value>(valueType)
                              .Case<IntegerType>([&](IntegerType type)
                                                 { return rewriter.create<ConstantIntOp>(loc, 0, type.getWidth()); })
                              .Case<FloatType>([&](FloatType type)
                                               { return rewriter.create<ConstantFloatOp>(loc, APFloat(0.0), type); });
      rewriter.create<graphblas::YieldOp>(loc, graphblas::YieldKind::ADD_IDENTITY, addIdentity);
    } else {
      return op.emitError("\"" + semiring + "\" is not a supported semiring.");
    }

    // Insert additive operation
    Region &addRegion = newMultOp.getRegion(1);
    Block *addBlock = rewriter.createBlock(&addRegion, {}, {valueType, valueType});
    if (semiring == "plus_pair" || semiring == "plus_times" || semiring == "plus_plus")
    {
      // Insert add operation
      Value addBlockArg0 = addBlock->getArgument(0);
      Value addBlockArg1 = addBlock->getArgument(1);
      Value addResult = llvm::TypeSwitch<Type, Value>(valueType)
                            .Case<IntegerType>([&](IntegerType type)
                                               { return rewriter.create<AddIOp>(loc, addBlockArg0, addBlockArg1); })
                            .Case<FloatType>([&](FloatType type)
                                             { return rewriter.create<AddFOp>(loc, addBlockArg0, addBlockArg1); });

      rewriter.create<graphblas::YieldOp>(loc, graphblas::YieldKind::ADD, addResult);
    }
    else
    {
      return op.emitError("\"" + semiring + "\" is not a supported semiring.");
    }

    // Insert multiplicative operation
    Region &multRegion = newMultOp.getRegion(2);
    Block *multBlock = rewriter.createBlock(&multRegion, {}, {valueType, valueType});
    Value multBlockArg0 = multBlock->getArgument(0);
    Value multBlockArg1 = multBlock->getArgument(1);
    Value multResult;

    if (semiring == "plus_pair") {
      multResult = llvm::TypeSwitch<Type, Value>(valueType)
                       .Case<IntegerType>([&](IntegerType type)
                                          { return rewriter.create<ConstantIntOp>(loc, 1, type.getWidth()); })
                       .Case<FloatType>([&](FloatType type)
                                        { return rewriter.create<ConstantFloatOp>(loc, APFloat(1.0), type); });
    } else if (semiring == "plus_times") {
      multResult = llvm::TypeSwitch<Type, Value>(valueType)
                       .Case<IntegerType>([&](IntegerType type)
                                          { return rewriter.create<MulIOp>(loc, multBlockArg0, multBlockArg1); })
                       .Case<FloatType>([&](FloatType type)
                                        { return rewriter.create<MulFOp>(loc, multBlockArg0, multBlockArg1); });
    } else if (semiring == "plus_plus") {
      multResult = llvm::TypeSwitch<Type, Value>(valueType)
                       .Case<IntegerType>([&](IntegerType type)
                                          { return rewriter.create<AddIOp>(loc, multBlockArg0, multBlockArg1); })
                       .Case<FloatType>([&](FloatType type)
                                        { return rewriter.create<AddFOp>(loc, multBlockArg0, multBlockArg1); });
    } else {
      return op.emitError("\"" + semiring + "\" is not a supported semiring.");
    }
    rewriter.create<graphblas::YieldOp>(loc, graphblas::YieldKind::MULT, multResult);

    rewriter.setInsertionPointAfter(newMultOp);

    rewriter.replaceOp(op, newMultOp.getResult());

    return success();
  };
};


Value computeNumOverlaps(PatternRewriter &rewriter, Value nk,
                         Value fixedIndices, Value fixedIndexStart, Value fixedIndexEnd,
                         Value iterPointers, Value iterIndices,
                         // If no mask is used, set maskIndices to nullptr, and provide maskStart=c0 and maskEnd=len(iterPointers)-1
                         Value maskIndices, Value maskStart, Value maskEnd,
                         Type valueType
                         ) {
  Location loc = rewriter.getUnknownLoc();

  // Types used in this function
  Type indexType = rewriter.getIndexType();
  Type int64Type = rewriter.getIntegerType(64);
  Type boolType = rewriter.getI1Type();
  MemRefType memref1DBoolType = MemRefType::get({-1}, boolType);

  // Initial constants
  Value c1 = rewriter.create<ConstantIndexOp>(loc, 1);
  Value ci0 = rewriter.create<ConstantIntOp>(loc, 0, int64Type);
  Value ci1 = rewriter.create<ConstantIntOp>(loc, 1, int64Type);
  Value ctrue = rewriter.create<ConstantIntOp>(loc, 1, boolType);
  Value cfalse = rewriter.create<ConstantIntOp>(loc, 0, boolType);

  // Construct a dense array indicating valid kk positions within fixed index
  Value kvec_i1 = rewriter.create<memref::AllocOp>(loc, memref1DBoolType, nk);
  rewriter.create<linalg::FillOp>(loc, kvec_i1, cfalse);
  scf::ParallelOp colLoop1 = rewriter.create<scf::ParallelOp>(loc, fixedIndexStart, fixedIndexEnd, c1);
  Value jj = colLoop1.getInductionVars()[0];
  rewriter.setInsertionPointToStart(colLoop1.getBody());
  Value col64 = rewriter.create<memref::LoadOp>(loc, fixedIndices, jj);
  Value col = rewriter.create<IndexCastOp>(loc, col64, indexType);
  rewriter.create<memref::StoreOp>(loc, ctrue, kvec_i1, col);
  rewriter.setInsertionPointAfter(colLoop1);
  // Loop thru all columns; count number of resulting nonzeros in the row
  if (maskIndices != nullptr) {
    colLoop1 = rewriter.create<scf::ParallelOp>(loc, maskStart, maskEnd, c1, ci0);
    Value mm = colLoop1.getInductionVars()[0];
    rewriter.setInsertionPointToStart(colLoop1.getBody());
    col64 = rewriter.create<memref::LoadOp>(loc, maskIndices, mm);
    col = rewriter.create<IndexCastOp>(loc, col64, indexType);
  } else {
    colLoop1 = rewriter.create<scf::ParallelOp>(loc, maskStart, maskEnd, c1, ci0);
    col = colLoop1.getInductionVars()[0];
    rewriter.setInsertionPointToStart(colLoop1.getBody());
  }
  Value colPlus1 = rewriter.create<AddIOp>(loc, col, c1);
  Value rowStart64 = rewriter.create<memref::LoadOp>(loc, iterPointers, col);
  Value rowEnd64 = rewriter.create<memref::LoadOp>(loc, iterPointers, colPlus1);
  Value cmpRowSame = rewriter.create<CmpIOp>(loc, CmpIPredicate::eq, rowStart64, rowEnd64);
  // Find overlap in column indices with kvec
  scf::IfOp ifBlock_overlap = rewriter.create<scf::IfOp>(loc, int64Type, cmpRowSame, true);
  // if cmpRowSame
  rewriter.setInsertionPointToStart(ifBlock_overlap.thenBlock());
  rewriter.create<scf::YieldOp>(loc, ci0);
  // else
  rewriter.setInsertionPointToStart(ifBlock_overlap.elseBlock());
  // Walk thru the indices; on a match yield 1, else yield 0
  scf::WhileOp whileLoop = rewriter.create<scf::WhileOp>(loc, int64Type, rowStart64);
  Block *before = rewriter.createBlock(&whileLoop.before(), {}, int64Type);
  Block *after = rewriter.createBlock(&whileLoop.after(), {}, int64Type);
  Value ii64 = before->getArgument(0);
  rewriter.setInsertionPointToStart(&whileLoop.before().front());
  // Check if ii >= rowEnd
  Value cmpEndReached = rewriter.create<CmpIOp>(loc, CmpIPredicate::uge, ii64, rowEnd64);
  scf::IfOp ifBlock_continueSearch = rewriter.create<scf::IfOp>(loc, ArrayRef<Type>{boolType, int64Type}, cmpEndReached, true);
  // if cmpEndReached
  rewriter.setInsertionPointToStart(ifBlock_continueSearch.thenBlock());
  rewriter.create<scf::YieldOp>(loc, ValueRange{cfalse, ci0});
  // else
  rewriter.setInsertionPointToStart(ifBlock_continueSearch.elseBlock());
  // Check if row has a match in kvec
  Value ii = rewriter.create<IndexCastOp>(loc, ii64, indexType);
  Value kk64 = rewriter.create<memref::LoadOp>(loc, iterIndices, ii);
  Value kk = rewriter.create<IndexCastOp>(loc, kk64, indexType);
  Value cmpPair = rewriter.create<memref::LoadOp>(loc, kvec_i1, kk);
  Value cmpResult0 = rewriter.create<SelectOp>(loc, cmpPair, cfalse, ctrue);
  Value cmpResult1 = rewriter.create<SelectOp>(loc, cmpPair, ci1, ii64);
  rewriter.create<scf::YieldOp>(loc, ValueRange{cmpResult0, cmpResult1});
  // end if cmpEndReached
  rewriter.setInsertionPointAfter(ifBlock_continueSearch);
  Value continueSearch = ifBlock_continueSearch.getResult(0);
  Value valToSend = ifBlock_continueSearch.getResult(1);
  rewriter.create<scf::ConditionOp>(loc, continueSearch, valToSend);
  // "do" portion of while loop
  rewriter.setInsertionPointToStart(&whileLoop.after().front());
  Value iiPrev = after->getArgument(0);
  Value iiNext = rewriter.create<AddIOp>(loc, iiPrev, ci1);
  rewriter.create<scf::YieldOp>(loc, iiNext);
  rewriter.setInsertionPointAfter(whileLoop);
  Value res = whileLoop.getResult(0);
  rewriter.create<scf::YieldOp>(loc, res);
  // end if cmpRowSame
  rewriter.setInsertionPointAfter(ifBlock_overlap);
  Value overlap = ifBlock_overlap.getResult(0);
  scf::ReduceOp reducer = rewriter.create<scf::ReduceOp>(loc, overlap);
  Value lhs = reducer.getRegion().getArgument(0);
  Value rhs = reducer.getRegion().getArgument(1);
  rewriter.setInsertionPointToStart(&reducer.getRegion().front());
  Value z = rewriter.create<AddIOp>(loc, lhs, rhs);
  rewriter.create<scf::ReduceReturnOp>(loc, z);
  // end col loop
  rewriter.setInsertionPointAfter(colLoop1);
  Value total = colLoop1.getResult(0);
  rewriter.create<memref::DeallocOp>(loc, kvec_i1);
  return total;
}

void computeInnerProduct(PatternRewriter &rewriter, Value nk,
                          Value fixedIndices, Value fixedValues, Value fixedIndexStart, Value fixedIndexEnd,
                          Value iterPointers, Value iterIndices, Value iterValues,
                          // If no mask is used, set maskIndices to nullptr, and provide maskStart=c0 and maskEnd=len(iterPointers)-1
                          Value maskIndices, Value maskStart, Value maskEnd,
                          Type valueType, ExtensionBlocks extBlocks,
                          Value outputIndices, Value outputValues, Value indexOffset
                          ) {
  Location loc = rewriter.getUnknownLoc();

  // Types used in this function
  Type indexType = rewriter.getIndexType();
  Type int64Type = rewriter.getIntegerType(64);
  Type boolType = rewriter.getI1Type();
  MemRefType memref1DBoolType = MemRefType::get({-1}, boolType);
  MemRefType memref1DValueType = MemRefType::get({-1}, valueType);

  // Initial constants
  Value c0 = rewriter.create<ConstantIndexOp>(loc, 0);
  Value c1 = rewriter.create<ConstantIndexOp>(loc, 1);
  Value ctrue = rewriter.create<ConstantIntOp>(loc, 1, boolType);
  Value cfalse = rewriter.create<ConstantIntOp>(loc, 0, boolType);

  // Construct a dense array of row values
  Value kvec = rewriter.create<memref::AllocOp>(loc, memref1DValueType, nk);
  Value kvec_i1 = rewriter.create<memref::AllocOp>(loc, memref1DBoolType, nk);
  rewriter.create<linalg::FillOp>(loc, kvec_i1, cfalse);
  scf::ParallelOp colLoop3p = rewriter.create<scf::ParallelOp>(loc, fixedIndexStart, fixedIndexEnd, c1);
  Value jj = colLoop3p.getInductionVars()[0];
  rewriter.setInsertionPointToStart(colLoop3p.getBody());
  Value fixedJ64 = rewriter.create<memref::LoadOp>(loc, fixedIndices, jj);
  Value fixedJ = rewriter.create<IndexCastOp>(loc, fixedJ64, indexType);
  rewriter.create<memref::StoreOp>(loc, ctrue, kvec_i1, fixedJ);
  Value val = rewriter.create<memref::LoadOp>(loc, fixedValues, jj);
  rewriter.create<memref::StoreOp>(loc, val, kvec, fixedJ);

  // end col loop 3p
  rewriter.setInsertionPointAfter(colLoop3p);

  Value col64, col;
  scf::ForOp colLoop3f;
  if (maskIndices != nullptr) {
      colLoop3f = rewriter.create<scf::ForOp>(loc, maskStart, maskEnd, c1, c0);
      Value mm = colLoop3f.getInductionVar();
      rewriter.setInsertionPointToStart(colLoop3f.getBody());
      col64 = rewriter.create<memref::LoadOp>(loc, maskIndices, mm);
      col = rewriter.create<IndexCastOp>(loc, col64, indexType);
  } else {
      colLoop3f = rewriter.create<scf::ForOp>(loc, maskStart, maskEnd, c1, c0);
      col = colLoop3f.getInductionVar();
      rewriter.setInsertionPointToStart(colLoop3f.getBody());
      col64 = rewriter.create<IndexCastOp>(loc, col, int64Type);
  }

  Value offset = colLoop3f.getLoopBody().getArgument(1);
  Value colPlus1 = rewriter.create<AddIOp>(loc, col, c1);
  Value iStart64 = rewriter.create<memref::LoadOp>(loc, iterPointers, col);
  Value iEnd64 = rewriter.create<memref::LoadOp>(loc, iterPointers, colPlus1);
  Value iStart = rewriter.create<IndexCastOp>(loc, iStart64, indexType);
  Value iEnd = rewriter.create<IndexCastOp>(loc, iEnd64, indexType);

  // insert add identity block
  graphblas::YieldOp addIdentityYield = llvm::dyn_cast_or_null<graphblas::YieldOp>(extBlocks.addIdentity->getTerminator());
<<<<<<< HEAD
  rewriter.mergeBlocks(extBlocks.addIdentity, &colLoop3f.getLoopBody().getBlocks().front(), {});
=======
  rewriter.mergeBlocks(extBlocks.addIdentity, rewriter.getBlock(), {});
>>>>>>> 22d78460
  Value addIdentity = addIdentityYield.values().front();
  rewriter.eraseOp(addIdentityYield);

  scf::ForOp kLoop = rewriter.create<scf::ForOp>(loc, iStart, iEnd, c1, ValueRange{addIdentity, cfalse});
  Value ii = kLoop.getInductionVar();
  Value curr = kLoop.getLoopBody().getArgument(1);
  Value alive = kLoop.getLoopBody().getArgument(2);
  rewriter.setInsertionPointToStart(kLoop.getBody());

  Value kk64 = rewriter.create<memref::LoadOp>(loc, iterIndices, ii);
  Value kk = rewriter.create<IndexCastOp>(loc, kk64, indexType);
  Value cmpPair = rewriter.create<memref::LoadOp>(loc, kvec_i1, kk);
  scf::IfOp ifBlock_cmpPair = rewriter.create<scf::IfOp>(loc, ArrayRef<Type>{valueType, boolType}, cmpPair, true);
  // if cmpPair
  rewriter.setInsertionPointToStart(ifBlock_cmpPair.thenBlock());

  Value aVal = rewriter.create<memref::LoadOp>(loc, kvec, kk);
  Value bVal = rewriter.create<memref::LoadOp>(loc, iterValues, ii);

  // insert multiply operation block
  graphblas::YieldOp multYield = llvm::dyn_cast_or_null<graphblas::YieldOp>(extBlocks.mult->getTerminator());
  Value multResult = multYield.values().front();
  rewriter.eraseOp(multYield);
  rewriter.mergeBlocks(extBlocks.mult, rewriter.getBlock(), {aVal, bVal});

  // insert add operation block
  graphblas::YieldOp addYield = llvm::dyn_cast_or_null<graphblas::YieldOp>(extBlocks.add->getTerminator());
  Value addResult = addYield.values().front();
  rewriter.eraseOp(addYield);
  rewriter.mergeBlocks(extBlocks.add, rewriter.getBlock(), {curr, multResult});

  rewriter.create<scf::YieldOp>(loc, ValueRange{addResult, ctrue});

  // else
  rewriter.setInsertionPointToStart(ifBlock_cmpPair.elseBlock());
  rewriter.create<scf::YieldOp>(loc, ValueRange{curr, alive});

  // end if cmpPair
  rewriter.setInsertionPointAfter(ifBlock_cmpPair);
  Value newCurr = ifBlock_cmpPair.getResult(0);
  Value newAlive = ifBlock_cmpPair.getResult(1);
  rewriter.create<scf::YieldOp>(loc, ValueRange{newCurr, newAlive});

  // end k loop
  rewriter.setInsertionPointAfter(kLoop);

  Value total = kLoop.getResult(0);
  Value notEmpty = kLoop.getResult(1);

  scf::IfOp ifBlock_newOffset = rewriter.create<scf::IfOp>(loc, indexType, notEmpty, true);
  // if not empty
  rewriter.setInsertionPointToStart(ifBlock_newOffset.thenBlock());

  // Store total in Cx
  Value cjPos = rewriter.create<AddIOp>(loc, indexOffset, offset);
  rewriter.create<memref::StoreOp>(loc, col64, outputIndices, cjPos);

  // Does total need to be transformed?
  if (extBlocks.transformOut) {
    graphblas::YieldOp yield = llvm::dyn_cast_or_null<graphblas::YieldOp>(extBlocks.transformOut->getTerminator());
    Value transformResult = yield.values().front();

<<<<<<< HEAD
    rewriter.mergeBlocks(extBlocks.transformOut, ifBlock_newOffset.thenBlock(), {total});
=======
    rewriter.mergeBlocks(extBlocks.transformOut, rewriter.getBlock(), {total});
>>>>>>> 22d78460

    rewriter.create<memref::StoreOp>(loc, transformResult, outputValues, cjPos);
    rewriter.eraseOp(yield);
  } else {
    // write total as-is
    rewriter.create<memref::StoreOp>(loc, total, outputValues, cjPos);
  }

  // Increment offset
  Value offsetPlus1 = rewriter.create<AddIOp>(loc, offset, c1);
  rewriter.create<scf::YieldOp>(loc, offsetPlus1);

  // else
  rewriter.setInsertionPointToStart(ifBlock_newOffset.elseBlock());
  rewriter.create<scf::YieldOp>(loc, offset);

  // end if not empty
  rewriter.setInsertionPointAfter(ifBlock_newOffset);

  Value newOffset = ifBlock_newOffset.getResult(0);
  rewriter.create<scf::YieldOp>(loc, newOffset);

  // end col loop 3f
  rewriter.setInsertionPointAfter(colLoop3f);
  rewriter.create<memref::DeallocOp>(loc, kvec);
  rewriter.create<memref::DeallocOp>(loc, kvec_i1);
}

class LowerMatrixMultiplyGenericRewrite : public OpRewritePattern<graphblas::MatrixMultiplyGenericOp> {
public:
  using OpRewritePattern<graphblas::MatrixMultiplyGenericOp>::OpRewritePattern;
  LogicalResult matchAndRewrite(graphblas::MatrixMultiplyGenericOp op, PatternRewriter &rewriter) const {
    // Required blocks
    RegionRange extensions = op.extensions();
    ExtensionBlocks extBlocks;
    std::set<graphblas::YieldKind> required = {
        graphblas::YieldKind::ADD_IDENTITY,
        graphblas::YieldKind::ADD,
        graphblas::YieldKind::MULT
    };
    std::set<graphblas::YieldKind> optional = {graphblas::YieldKind::TRANSFORM_OUT};
    LogicalResult extractResult = extBlocks.extractBlocks(op, extensions, required, optional);

    if (extractResult.failed()) {
      return extractResult;
    }

    // Inputs
    Value A = op.a();
    Value B = op.b();

    unsigned aRank = A.getType().dyn_cast<RankedTensorType>().getRank();
    unsigned bRank = B.getType().dyn_cast<RankedTensorType>().getRank();

    if (aRank == 2 && bRank == 2)
      return rewriteMatrixMatrixMultiplication(op, rewriter, extBlocks);
    else if (aRank == 2 && bRank == 1)
      return rewriteMatrixVectorMultiplication(op, rewriter, extBlocks);
    else if (aRank == 1 && bRank == 2)
      return rewriteVectorMatrixMultiplication(op, rewriter, extBlocks);
    else
      return rewriteVectorVectorMultiplication(op, rewriter, extBlocks);
  };

private:
  LogicalResult rewriteMatrixMatrixMultiplication(graphblas::MatrixMultiplyGenericOp op, PatternRewriter &rewriter, ExtensionBlocks extBlocks) const {
    ModuleOp module = op->getParentOfType<ModuleOp>();
    Location loc = rewriter.getUnknownLoc();

    // Inputs
    Value A = op.a();
    Value B = op.b();
    Value mask = op.mask();

    // Types
    Type indexType = rewriter.getIndexType();
    Type int64Type = rewriter.getIntegerType(64);
    Type valueType = op.getResult().getType().dyn_cast<RankedTensorType>().getElementType();

    MemRefType memref1DI64Type = MemRefType::get({-1}, int64Type);
    MemRefType memref1DValueType = MemRefType::get({-1}, valueType);

    // Initial constants
    Value c0 = rewriter.create<ConstantIndexOp>(loc, 0);
    Value c1 = rewriter.create<ConstantIndexOp>(loc, 1);
    Value ci0 = rewriter.create<ConstantIntOp>(loc, 0, int64Type);

    Value nrow = rewriter.create<graphblas::NumRowsOp>(loc, A);
    Value ncol = rewriter.create<graphblas::NumColsOp>(loc, B);
    Value nk = rewriter.create<graphblas::NumColsOp>(loc, A); // guaranteed equal to B.rows
    Value nrow_plus_one = rewriter.create<AddIOp>(loc, nrow, c1);

    Value C = callEmptyLike(rewriter, module, loc, A);
    callResizeDim(rewriter, module, loc, C, c0, nrow);
    callResizeDim(rewriter, module, loc, C, c1, ncol);
    callResizePointers(rewriter, module, loc, C, c1, nrow_plus_one);
    C = convertToExternalCSR(rewriter, module, loc, C);

    Value Ap = rewriter.create<sparse_tensor::ToPointersOp>(loc, memref1DI64Type, A, c1);
    Value Aj = rewriter.create<sparse_tensor::ToIndicesOp>(loc, memref1DI64Type, A, c1);
    Value Ax = rewriter.create<sparse_tensor::ToValuesOp>(loc, memref1DValueType, A);
    Value Bp = rewriter.create<sparse_tensor::ToPointersOp>(loc, memref1DI64Type, B, c1);
    Value Bi = rewriter.create<sparse_tensor::ToIndicesOp>(loc, memref1DI64Type, B, c1);
    Value Bx = rewriter.create<sparse_tensor::ToValuesOp>(loc, memref1DValueType, B);
    Value Cp = rewriter.create<sparse_tensor::ToPointersOp>(loc, memref1DI64Type, C, c1);
    Value Mp, Mj;
    if (mask)
    {
        Mp = rewriter.create<sparse_tensor::ToPointersOp>(loc, memref1DI64Type, mask, c1);
        Mj = rewriter.create<sparse_tensor::ToIndicesOp>(loc, memref1DI64Type, mask, c1);
    }

    // 1st pass
    //   Compute the number of nonzero entries per row.
    //   Store results in Cp
    //   The rows in A are the fixed elements, while the columns of B are the iteration element
    scf::ParallelOp rowLoop1 = rewriter.create<scf::ParallelOp>(loc, c0, nrow, c1);
    Value row = rowLoop1.getInductionVars()[0];
    rewriter.setInsertionPointToStart(rowLoop1.getBody());

    Value colStart64 = rewriter.create<memref::LoadOp>(loc, Ap, row);
    Value rowPlus1 = rewriter.create<AddIOp>(loc, row, c1);
    Value colEnd64 = rewriter.create<memref::LoadOp>(loc, Ap, rowPlus1);
    Value cmpColSame = rewriter.create<CmpIOp>(loc, CmpIPredicate::eq, colStart64, colEnd64);

    scf::IfOp ifBlock_rowTotal = rewriter.create<scf::IfOp>(loc, int64Type, cmpColSame, true);
    // if cmpColSame
    rewriter.setInsertionPointToStart(ifBlock_rowTotal.thenBlock());
    rewriter.create<scf::YieldOp>(loc, ci0);

    // else
    rewriter.setInsertionPointToStart(ifBlock_rowTotal.elseBlock());
    Value colStart = rewriter.create<IndexCastOp>(loc, colStart64, indexType);
    Value colEnd = rewriter.create<IndexCastOp>(loc, colEnd64, indexType);
    Value total;
    if (mask) {
      Value mcolStart64 = rewriter.create<memref::LoadOp>(loc, Mp, row);
      Value mcolEnd64 = rewriter.create<memref::LoadOp>(loc, Mp, rowPlus1);
      Value mcolStart = rewriter.create<IndexCastOp>(loc, mcolStart64, indexType);
      Value mcolEnd = rewriter.create<IndexCastOp>(loc, mcolEnd64, indexType);
      total = computeNumOverlaps(rewriter, nk, Aj, colStart, colEnd, Bp, Bi, Mj, mcolStart, mcolEnd, valueType);
    } else {
      total = computeNumOverlaps(rewriter, nk, Aj, colStart, colEnd, Bp, Bi, nullptr, c0, ncol, valueType);
    }
    rewriter.create<scf::YieldOp>(loc, total);

    // end if cmpColSame
    rewriter.setInsertionPointAfter(ifBlock_rowTotal);
    Value rowTotal = ifBlock_rowTotal.getResult(0);
    rewriter.create<memref::StoreOp>(loc, rowTotal, Cp, row);

    // end row loop
    rewriter.setInsertionPointAfter(rowLoop1);

    // 2nd pass
    //   Compute the cumsum of values in Cp to build the final Cp
    //   Then resize C's indices and values
    //   The rows in A are the fixed elements, while the columns of B are the iteration element
    scf::ForOp rowLoop2 = rewriter.create<scf::ForOp>(loc, c0, nrow, c1);
    Value cs_i = rowLoop2.getInductionVar();
    rewriter.setInsertionPointToStart(rowLoop2.getBody());

    Value csTemp = rewriter.create<memref::LoadOp>(loc, Cp, cs_i);
    Value cumsum = rewriter.create<memref::LoadOp>(loc, Cp, nrow);
    rewriter.create<memref::StoreOp>(loc, cumsum, Cp, cs_i);
    Value cumsum2 = rewriter.create<AddIOp>(loc, cumsum, csTemp);
    rewriter.create<memref::StoreOp>(loc, cumsum2, Cp, nrow);

    // end row loop
    rewriter.setInsertionPointAfter(rowLoop2);

    Value nnz = rewriter.create<graphblas::NumValsOp>(loc, C);
    callResizeIndex(rewriter, module, loc, C, c1, nnz);
    callResizeValues(rewriter, module, loc, C, nnz);
    C = convertToExternalCSR(rewriter, module, loc, C);
    Value Cj = rewriter.create<sparse_tensor::ToIndicesOp>(loc, memref1DI64Type, C, c1);
    Value Cx = rewriter.create<sparse_tensor::ToValuesOp>(loc, memref1DValueType, C);

    // 3rd pass
    //   In parallel over the rows,
    //   compute the nonzero columns and associated values.
    //   Store in Cj and Cx
    scf::ParallelOp rowLoop3 = rewriter.create<scf::ParallelOp>(loc, c0, nrow, c1);
    row = rowLoop3.getInductionVars()[0];
    rewriter.setInsertionPointToStart(rowLoop3.getBody());

    rowPlus1 = rewriter.create<AddIOp>(loc, row, c1);
    Value cpStart64 = rewriter.create<memref::LoadOp>(loc, Cp, row);
    Value cpEnd64 = rewriter.create<memref::LoadOp>(loc, Cp, rowPlus1);
    Value cmp_cpDifferent = rewriter.create<CmpIOp>(loc, CmpIPredicate::ne, cpStart64, cpEnd64);
    scf::IfOp ifBlock_cmpDiff = rewriter.create<scf::IfOp>(loc, cmp_cpDifferent);
    rewriter.setInsertionPointToStart(ifBlock_cmpDiff.thenBlock());

    Value baseIndex64 = rewriter.create<memref::LoadOp>(loc, Cp, row);
    Value baseIndex = rewriter.create<IndexCastOp>(loc, baseIndex64, indexType);

    colStart64 = rewriter.create<memref::LoadOp>(loc, Ap, row);
    colEnd64 = rewriter.create<memref::LoadOp>(loc, Ap, rowPlus1);
    colStart = rewriter.create<IndexCastOp>(loc, colStart64, indexType);
    colEnd = rewriter.create<IndexCastOp>(loc, colEnd64, indexType);

    if (mask) {
      Value mcolStart64 = rewriter.create<memref::LoadOp>(loc, Mp, row);
      Value mcolEnd64 = rewriter.create<memref::LoadOp>(loc, Mp, rowPlus1);
      Value mcolStart = rewriter.create<IndexCastOp>(loc, mcolStart64, indexType);
      Value mcolEnd = rewriter.create<IndexCastOp>(loc, mcolEnd64, indexType);
      computeInnerProduct(rewriter, nk, Aj, Ax, colStart, colEnd, Bp, Bi, Bx, Mj, mcolStart, mcolEnd, valueType, extBlocks, Cj, Cx, baseIndex);
    } else {
      computeInnerProduct(rewriter, nk, Aj, Ax, colStart, colEnd, Bp, Bi, Bx, nullptr, c0, ncol, valueType, extBlocks, Cj, Cx, baseIndex);
    }

    // end if cmpDiff
    rewriter.setInsertionPointAfter(ifBlock_cmpDiff);

    // end row loop
    rewriter.setInsertionPointAfter(rowLoop3);

    rewriter.replaceOp(op, C);

    cleanupIntermediateTensor(rewriter, module, loc, C);

    return success();
  }

  LogicalResult rewriteMatrixVectorMultiplication(graphblas::MatrixMultiplyGenericOp op, PatternRewriter &rewriter, ExtensionBlocks extBlocks) const {
    ModuleOp module = op->getParentOfType<ModuleOp>();
    Location loc = rewriter.getUnknownLoc();

    // Inputs
    Value A = op.a();
    Value B = op.b();
    Value mask = op.mask();

    // Types
    Type indexType = rewriter.getIndexType();
    Type int64Type = rewriter.getIntegerType(64);
    Type valueType = op.getResult().getType().dyn_cast<RankedTensorType>().getElementType();

    MemRefType memref1DI64Type = MemRefType::get({-1}, int64Type);
    MemRefType memref1DValueType = MemRefType::get({-1}, valueType);

    // Initial constants
    Value c0 = rewriter.create<ConstantIndexOp>(loc, 0);
    Value c1 = rewriter.create<ConstantIndexOp>(loc, 1);
    Value c2 = rewriter.create<ConstantIndexOp>(loc, 2);
    Value ci0 = rewriter.create<ConstantIntOp>(loc, 0, int64Type);

    Value size = rewriter.create<graphblas::NumRowsOp>(loc, A);
<<<<<<< HEAD
    Value nk = rewriter.create<graphblas::SizeOp>(loc, B);
    Value nk_check = rewriter.create<graphblas::NumColsOp>(loc, A);
    // TODO: how do I check nk == nk_check and raise an exception if they don't match?
=======
    Value nk = rewriter.create<graphblas::SizeOp>(loc, B); // guaranteed equal to A.cols
>>>>>>> 22d78460

    Value C = callEmptyLike(rewriter, module, loc, B);
    callResizeDim(rewriter, module, loc, C, c0, size);
    callResizePointers(rewriter, module, loc, C, c0, c2);

    Value Ap = rewriter.create<sparse_tensor::ToPointersOp>(loc, memref1DI64Type, A, c1);
    Value Aj = rewriter.create<sparse_tensor::ToIndicesOp>(loc, memref1DI64Type, A, c1);
    Value Ax = rewriter.create<sparse_tensor::ToValuesOp>(loc, memref1DValueType, A);
    Value Bp = rewriter.create<sparse_tensor::ToPointersOp>(loc, memref1DI64Type, B, c0);
    Value Bi = rewriter.create<sparse_tensor::ToIndicesOp>(loc, memref1DI64Type, B, c0);
    Value Bx = rewriter.create<sparse_tensor::ToValuesOp>(loc, memref1DValueType, B);
    Value Cp = rewriter.create<sparse_tensor::ToPointersOp>(loc, memref1DI64Type, C, c0);
    Value Mp, Mi, maskStart, maskEnd;
    if (mask)
    {
        Mp = rewriter.create<sparse_tensor::ToPointersOp>(loc, memref1DI64Type, mask, c0);
        Mi = rewriter.create<sparse_tensor::ToIndicesOp>(loc, memref1DI64Type, mask, c0);
        Value maskStart64 = rewriter.create<memref::LoadOp>(loc, Mp, c0);
        Value maskEnd64 = rewriter.create<memref::LoadOp>(loc, Mp, c1);
        maskStart = rewriter.create<IndexCastOp>(loc, maskStart64, indexType);
        maskEnd = rewriter.create<IndexCastOp>(loc, maskEnd64, indexType);
    }
<<<<<<< HEAD

    // 1st pass
    //   Compute the number of nonzero entries in the result
    //   Store results in Cp
    //   The vector B is the fixed element, while the rows of A are the iteration element
    Value fixedIndexEnd64 = rewriter.create<memref::LoadOp>(loc, Bp, c1);
    Value fixedIndexEnd = rewriter.create<IndexCastOp>(loc, fixedIndexEnd64, indexType);
    Value cmpColSame = rewriter.create<CmpIOp>(loc, CmpIPredicate::eq, c0, fixedIndexEnd);

    scf::IfOp ifBlock_rowTotal = rewriter.create<scf::IfOp>(loc, int64Type, cmpColSame, true);
    // if cmpColSame
    rewriter.setInsertionPointToStart(ifBlock_rowTotal.thenBlock());
    rewriter.create<scf::YieldOp>(loc, ci0);

    // else
    rewriter.setInsertionPointToStart(ifBlock_rowTotal.elseBlock());
    Value total;
    if (mask) {
      total = computeNumOverlaps(rewriter, nk, Bi, c0, fixedIndexEnd, Ap, Aj, Mi, maskStart, maskEnd, valueType);
    } else {
      total = computeNumOverlaps(rewriter, nk, Bi, c0, fixedIndexEnd, Ap, Aj, nullptr, c0, size, valueType);
    }
    rewriter.create<scf::YieldOp>(loc, total);

    // end if cmpColSame
    rewriter.setInsertionPointAfter(ifBlock_rowTotal);
    Value nnzTotal = ifBlock_rowTotal.getResult(0);
    Value nnz = rewriter.create<IndexCastOp>(loc, nnzTotal, indexType);
    rewriter.create<memref::StoreOp>(loc, nnzTotal, Cp, c1);

    callResizeIndex(rewriter, module, loc, C, c0, nnz);
    callResizeValues(rewriter, module, loc, C, nnz);
    Value Ci = rewriter.create<sparse_tensor::ToIndicesOp>(loc, memref1DI64Type, C, c0);
    Value Cx = rewriter.create<sparse_tensor::ToValuesOp>(loc, memref1DValueType, C);

    // 2nd pass
    //   Compute the nonzero values.
    //   Store in Ci and Cx
    //   The vector B is the fixed element, while the rows of A are the iteration element
    Value cmp_cpDifferent = rewriter.create<CmpIOp>(loc, CmpIPredicate::ne, c0, nnz);
    scf::IfOp ifBlock_cmpDiff = rewriter.create<scf::IfOp>(loc, cmp_cpDifferent);
    rewriter.setInsertionPointToStart(ifBlock_cmpDiff.thenBlock());

=======

    // 1st pass
    //   Compute the number of nonzero entries in the result
    //   Store results in Cp
    //   The vector B is the fixed element, while the rows of A are the iteration element
    Value fixedIndexEnd64 = rewriter.create<memref::LoadOp>(loc, Bp, c1);
    Value fixedIndexEnd = rewriter.create<IndexCastOp>(loc, fixedIndexEnd64, indexType);
    Value cmpColSame = rewriter.create<CmpIOp>(loc, CmpIPredicate::eq, c0, fixedIndexEnd);

    scf::IfOp ifBlock_rowTotal = rewriter.create<scf::IfOp>(loc, int64Type, cmpColSame, true);
    // if cmpColSame
    rewriter.setInsertionPointToStart(ifBlock_rowTotal.thenBlock());
    rewriter.create<scf::YieldOp>(loc, ci0);

    // else
    rewriter.setInsertionPointToStart(ifBlock_rowTotal.elseBlock());
    Value total;
    if (mask) {
      total = computeNumOverlaps(rewriter, nk, Bi, c0, fixedIndexEnd, Ap, Aj, Mi, maskStart, maskEnd, valueType);
    } else {
      total = computeNumOverlaps(rewriter, nk, Bi, c0, fixedIndexEnd, Ap, Aj, nullptr, c0, size, valueType);
    }
    rewriter.create<scf::YieldOp>(loc, total);

    // end if cmpColSame
    rewriter.setInsertionPointAfter(ifBlock_rowTotal);
    Value nnzTotal = ifBlock_rowTotal.getResult(0);
    Value nnz = rewriter.create<IndexCastOp>(loc, nnzTotal, indexType);
    rewriter.create<memref::StoreOp>(loc, nnzTotal, Cp, c1);

    callResizeIndex(rewriter, module, loc, C, c0, nnz);
    callResizeValues(rewriter, module, loc, C, nnz);
    Value Ci = rewriter.create<sparse_tensor::ToIndicesOp>(loc, memref1DI64Type, C, c0);
    Value Cx = rewriter.create<sparse_tensor::ToValuesOp>(loc, memref1DValueType, C);

    // 2nd pass
    //   Compute the nonzero values.
    //   Store in Ci and Cx
    //   The vector B is the fixed element, while the rows of A are the iteration element
    Value cmp_cpDifferent = rewriter.create<CmpIOp>(loc, CmpIPredicate::ne, c0, nnz);
    scf::IfOp ifBlock_cmpDiff = rewriter.create<scf::IfOp>(loc, cmp_cpDifferent);
    rewriter.setInsertionPointToStart(ifBlock_cmpDiff.thenBlock());

>>>>>>> 22d78460
    if (mask) {
      computeInnerProduct(rewriter, nk, Bi, Bx, c0, fixedIndexEnd, Ap, Aj, Ax, Mi, maskStart, maskEnd, valueType, extBlocks, Ci, Cx, c0);
    } else {
      computeInnerProduct(rewriter, nk, Bi, Bx, c0, fixedIndexEnd, Ap, Aj, Ax, nullptr, c0, size, valueType, extBlocks, Ci, Cx, c0);
<<<<<<< HEAD
    }

    // end if cmpDiff
    rewriter.setInsertionPointAfter(ifBlock_cmpDiff);

    rewriter.replaceOp(op, C);

    cleanupIntermediateTensor(rewriter, module, loc, C);

    return success();
  }

  LogicalResult rewriteVectorMatrixMultiplication(graphblas::MatrixMultiplyGenericOp op, PatternRewriter &rewriter, ExtensionBlocks extBlocks) const {
    ModuleOp module = op->getParentOfType<ModuleOp>();
    Location loc = rewriter.getUnknownLoc();

    // Inputs
    Value A = op.a();
    Value B = op.b();
    Value mask = op.mask();

    // Types
    Type indexType = rewriter.getIndexType();
    Type int64Type = rewriter.getIntegerType(64);
    Type valueType = op.getResult().getType().dyn_cast<RankedTensorType>().getElementType();

    MemRefType memref1DI64Type = MemRefType::get({-1}, int64Type);
    MemRefType memref1DValueType = MemRefType::get({-1}, valueType);

    // Initial constants
    Value c0 = rewriter.create<ConstantIndexOp>(loc, 0);
    Value c1 = rewriter.create<ConstantIndexOp>(loc, 1);
    Value c2 = rewriter.create<ConstantIndexOp>(loc, 2);
    Value ci0 = rewriter.create<ConstantIntOp>(loc, 0, int64Type);

    Value size = rewriter.create<graphblas::NumColsOp>(loc, B);
    Value nk = rewriter.create<graphblas::SizeOp>(loc, A); // guaranteed equal to B.rows

    Value C = callEmptyLike(rewriter, module, loc, A);
    callResizeDim(rewriter, module, loc, C, c0, size);
    callResizePointers(rewriter, module, loc, C, c0, c2);

    Value Ap = rewriter.create<sparse_tensor::ToPointersOp>(loc, memref1DI64Type, A, c0);
    Value Ai = rewriter.create<sparse_tensor::ToIndicesOp>(loc, memref1DI64Type, A, c0);
    Value Ax = rewriter.create<sparse_tensor::ToValuesOp>(loc, memref1DValueType, A);
    Value Bp = rewriter.create<sparse_tensor::ToPointersOp>(loc, memref1DI64Type, B, c1);
    Value Bi = rewriter.create<sparse_tensor::ToIndicesOp>(loc, memref1DI64Type, B, c1);
    Value Bx = rewriter.create<sparse_tensor::ToValuesOp>(loc, memref1DValueType, B);
    Value Cp = rewriter.create<sparse_tensor::ToPointersOp>(loc, memref1DI64Type, C, c0);
    Value Mp, Mi, maskStart, maskEnd;
    if (mask)
    {
        Mp = rewriter.create<sparse_tensor::ToPointersOp>(loc, memref1DI64Type, mask, c0);
        Mi = rewriter.create<sparse_tensor::ToIndicesOp>(loc, memref1DI64Type, mask, c0);
        Value maskStart64 = rewriter.create<memref::LoadOp>(loc, Mp, c0);
        Value maskEnd64 = rewriter.create<memref::LoadOp>(loc, Mp, c1);
        maskStart = rewriter.create<IndexCastOp>(loc, maskStart64, indexType);
        maskEnd = rewriter.create<IndexCastOp>(loc, maskEnd64, indexType);
    }

=======
    }

    // end if cmpDiff
    rewriter.setInsertionPointAfter(ifBlock_cmpDiff);

    rewriter.replaceOp(op, C);

    cleanupIntermediateTensor(rewriter, module, loc, C);

    return success();
  }

  LogicalResult rewriteVectorMatrixMultiplication(graphblas::MatrixMultiplyGenericOp op, PatternRewriter &rewriter, ExtensionBlocks extBlocks) const {
    ModuleOp module = op->getParentOfType<ModuleOp>();
    Location loc = rewriter.getUnknownLoc();

    // Inputs
    Value A = op.a();
    Value B = op.b();
    Value mask = op.mask();

    // Types
    Type indexType = rewriter.getIndexType();
    Type int64Type = rewriter.getIntegerType(64);
    Type valueType = op.getResult().getType().dyn_cast<RankedTensorType>().getElementType();

    MemRefType memref1DI64Type = MemRefType::get({-1}, int64Type);
    MemRefType memref1DValueType = MemRefType::get({-1}, valueType);

    // Initial constants
    Value c0 = rewriter.create<ConstantIndexOp>(loc, 0);
    Value c1 = rewriter.create<ConstantIndexOp>(loc, 1);
    Value c2 = rewriter.create<ConstantIndexOp>(loc, 2);
    Value ci0 = rewriter.create<ConstantIntOp>(loc, 0, int64Type);

    Value size = rewriter.create<graphblas::NumColsOp>(loc, B);
    Value nk = rewriter.create<graphblas::SizeOp>(loc, A); // guaranteed equal to B.rows

    Value C = callEmptyLike(rewriter, module, loc, A);
    callResizeDim(rewriter, module, loc, C, c0, size);
    callResizePointers(rewriter, module, loc, C, c0, c2);

    Value Ap = rewriter.create<sparse_tensor::ToPointersOp>(loc, memref1DI64Type, A, c0);
    Value Ai = rewriter.create<sparse_tensor::ToIndicesOp>(loc, memref1DI64Type, A, c0);
    Value Ax = rewriter.create<sparse_tensor::ToValuesOp>(loc, memref1DValueType, A);
    Value Bp = rewriter.create<sparse_tensor::ToPointersOp>(loc, memref1DI64Type, B, c1);
    Value Bi = rewriter.create<sparse_tensor::ToIndicesOp>(loc, memref1DI64Type, B, c1);
    Value Bx = rewriter.create<sparse_tensor::ToValuesOp>(loc, memref1DValueType, B);
    Value Cp = rewriter.create<sparse_tensor::ToPointersOp>(loc, memref1DI64Type, C, c0);
    Value Mp, Mi, maskStart, maskEnd;
    if (mask)
    {
        Mp = rewriter.create<sparse_tensor::ToPointersOp>(loc, memref1DI64Type, mask, c0);
        Mi = rewriter.create<sparse_tensor::ToIndicesOp>(loc, memref1DI64Type, mask, c0);
        Value maskStart64 = rewriter.create<memref::LoadOp>(loc, Mp, c0);
        Value maskEnd64 = rewriter.create<memref::LoadOp>(loc, Mp, c1);
        maskStart = rewriter.create<IndexCastOp>(loc, maskStart64, indexType);
        maskEnd = rewriter.create<IndexCastOp>(loc, maskEnd64, indexType);
    }

>>>>>>> 22d78460
    // 1st pass
    //   Compute the number of nonzero entries in the result
    //   Store results in Cp
    //   The vector A is the fixed element, while the columns of B are the iteration element
    Value fixedIndexEnd64 = rewriter.create<memref::LoadOp>(loc, Ap, c1);
    Value fixedIndexEnd = rewriter.create<IndexCastOp>(loc, fixedIndexEnd64, indexType);
    Value cmpColSame = rewriter.create<CmpIOp>(loc, CmpIPredicate::eq, c0, fixedIndexEnd);

    scf::IfOp ifBlock_rowTotal = rewriter.create<scf::IfOp>(loc, int64Type, cmpColSame, true);
    // if cmpColSame
    rewriter.setInsertionPointToStart(ifBlock_rowTotal.thenBlock());
    rewriter.create<scf::YieldOp>(loc, ci0);

    // else
    rewriter.setInsertionPointToStart(ifBlock_rowTotal.elseBlock());
    Value total;
    if (mask) {
      total = computeNumOverlaps(rewriter, nk, Ai, c0, fixedIndexEnd, Bp, Bi, Mi, maskStart, maskEnd, valueType);
    } else {
      total = computeNumOverlaps(rewriter, nk, Ai, c0, fixedIndexEnd, Bp, Bi, nullptr, c0, size, valueType);
    }
    rewriter.create<scf::YieldOp>(loc, total);

    // end if cmpColSame
    rewriter.setInsertionPointAfter(ifBlock_rowTotal);
    Value nnzTotal = ifBlock_rowTotal.getResult(0);
    Value nnz = rewriter.create<IndexCastOp>(loc, nnzTotal, indexType);
    rewriter.create<memref::StoreOp>(loc, nnzTotal, Cp, c1);

    callResizeIndex(rewriter, module, loc, C, c0, nnz);
    callResizeValues(rewriter, module, loc, C, nnz);
    Value Ci = rewriter.create<sparse_tensor::ToIndicesOp>(loc, memref1DI64Type, C, c0);
    Value Cx = rewriter.create<sparse_tensor::ToValuesOp>(loc, memref1DValueType, C);

    // 2nd pass
    //   Compute the nonzero values.
    //   Store in Ci and Cx
    //   The vector A is the fixed element, while the columns of B are the iteration element
    Value cmp_cpDifferent = rewriter.create<CmpIOp>(loc, CmpIPredicate::ne, c0, nnz);
    scf::IfOp ifBlock_cmpDiff = rewriter.create<scf::IfOp>(loc, cmp_cpDifferent);
    rewriter.setInsertionPointToStart(ifBlock_cmpDiff.thenBlock());

    if (mask) {
      computeInnerProduct(rewriter, nk, Ai, Ax, c0, fixedIndexEnd, Bp, Bi, Bx, Mi, maskStart, maskEnd, valueType, extBlocks, Ci, Cx, c0);
    } else {
      computeInnerProduct(rewriter, nk, Ai, Ax, c0, fixedIndexEnd, Bp, Bi, Bx, nullptr, c0, size, valueType, extBlocks, Ci, Cx, c0);
    }

    // end if cmpDiff
    rewriter.setInsertionPointAfter(ifBlock_cmpDiff);

    rewriter.replaceOp(op, C);

    cleanupIntermediateTensor(rewriter, module, loc, C);

    return success();
  }

  LogicalResult rewriteVectorVectorMultiplication(graphblas::MatrixMultiplyGenericOp op, PatternRewriter &rewriter, ExtensionBlocks extBlocks) const {
    ModuleOp module = op->getParentOfType<ModuleOp>();
    Location loc = rewriter.getUnknownLoc();

    // Inputs
    Value A = op.a();
    Value B = op.b();

    // Types
    Type indexType = rewriter.getIndexType();
    Type int64Type = rewriter.getIntegerType(64);
    Type valueType = A.getType().dyn_cast<RankedTensorType>().getElementType();

    MemRefType memref1DI64Type = MemRefType::get({-1}, int64Type);
    MemRefType memref1DValueType = MemRefType::get({-1}, valueType);

    // Initial constants
    Value c0 = rewriter.create<ConstantIndexOp>(loc, 0);
    Value c1 = rewriter.create<ConstantIndexOp>(loc, 1);
    Value c2 = rewriter.create<ConstantIndexOp>(loc, 2);

    Value size = rewriter.create<graphblas::SizeOp>(loc, A);

    Value C = callEmptyLike(rewriter, module, loc, A);
    callResizeDim(rewriter, module, loc, C, c0, c1);  // exactly one entry because this is a vector representing a scalar
    callResizePointers(rewriter, module, loc, C, c0, c2);
    callResizeIndex(rewriter, module, loc, C, c0, c1);
    callResizeValues(rewriter, module, loc, C, c1);

    Value Ap = rewriter.create<sparse_tensor::ToPointersOp>(loc, memref1DI64Type, A, c0);
    Value Ai = rewriter.create<sparse_tensor::ToIndicesOp>(loc, memref1DI64Type, A, c0);
    Value Ax = rewriter.create<sparse_tensor::ToValuesOp>(loc, memref1DValueType, A);
    Value Bp = rewriter.create<sparse_tensor::ToPointersOp>(loc, memref1DI64Type, B, c0);
    Value Bi = rewriter.create<sparse_tensor::ToIndicesOp>(loc, memref1DI64Type, B, c0);
    Value Bx = rewriter.create<sparse_tensor::ToValuesOp>(loc, memref1DValueType, B);
    Value Ci = rewriter.create<sparse_tensor::ToIndicesOp>(loc, memref1DI64Type, C, c0);
    Value Cx = rewriter.create<sparse_tensor::ToValuesOp>(loc, memref1DValueType, C);

    // Single pass
    //   Compute the nonzero values.
    //   Store in Ci and Cx (single-element vector representing a scalar)
    //   The vector A is the fixed element, while the vector B is treated as the iteration element
    Value fixedIndexEnd64 = rewriter.create<memref::LoadOp>(loc, Ap, c1);
    Value fixedIndexEnd = rewriter.create<IndexCastOp>(loc, fixedIndexEnd64, indexType);

    computeInnerProduct(rewriter, size, Ai, Ax, c0, fixedIndexEnd, Bp, Bi, Bx, nullptr, c0, c1, valueType, extBlocks, Ci, Cx, c0);

    // extract scalar from C
    Value cScalar = rewriter.create<memref::LoadOp>(loc, Cx, c0);

    rewriter.replaceOp(op, cScalar);

    cleanupIntermediateTensor(rewriter, module, loc, C);

    return success();
  }
};

class LowerMatrixMultiplyReduceToScalarGenericRewrite : public OpRewritePattern<graphblas::MatrixMultiplyReduceToScalarGenericOp> {
public:
  using OpRewritePattern<graphblas::MatrixMultiplyReduceToScalarGenericOp>::OpRewritePattern;
  LogicalResult matchAndRewrite(graphblas::MatrixMultiplyReduceToScalarGenericOp op, PatternRewriter &rewriter) const {
    ModuleOp module = op->getParentOfType<ModuleOp>(); /* ignore unused variable for debugging */ (void) module;
    Location loc = rewriter.getUnknownLoc();

    // Inputs
    Value A = op.a();
    Value B = op.b();
    Value mask = op.mask();

    // Required blocks
    RegionRange extensions = op.extensions();
    ExtensionBlocks extBlocks;
    std::set<graphblas::YieldKind> required = {
        graphblas::YieldKind::ADD_IDENTITY,
        graphblas::YieldKind::ADD,
        graphblas::YieldKind::MULT,
        graphblas::YieldKind::AGG_IDENTITY,
        graphblas::YieldKind::AGG};
    std::set<graphblas::YieldKind> optional = {};
    LogicalResult extractResult = extBlocks.extractBlocks(op, extensions, required, optional);

    if (extractResult.failed())
    {
      return extractResult;
    }

    // Types
    Type indexType = rewriter.getIndexType();
    Type int64Type = rewriter.getIntegerType(64);
    Type boolType = rewriter.getI1Type();
    Type valueType = A.getType().dyn_cast<RankedTensorType>().getElementType();

    MemRefType memref1DI64Type = MemRefType::get({-1}, int64Type);
    MemRefType memref1DBoolType = MemRefType::get({-1}, boolType);
    MemRefType memref1DValueType = MemRefType::get({-1}, valueType);

    // Initial constants
    Value c0 = rewriter.create<ConstantIndexOp>(loc, 0);
    Value c1 = rewriter.create<ConstantIndexOp>(loc, 1);
    // TODO: make cf0 value dependent on the aggregator
    Value cf0 = llvm::TypeSwitch<Type, Value>(valueType)
        .Case<IntegerType>([&](IntegerType type) { return rewriter.create<ConstantIntOp>(loc, 0, type.getWidth()); })
        .Case<FloatType>([&](FloatType type) { return rewriter.create<ConstantFloatOp>(loc, APFloat(0.0), type); });
    Value cf1 = llvm::TypeSwitch<Type, Value>(valueType)
        .Case<IntegerType>([&](IntegerType type) { return rewriter.create<ConstantIntOp>(loc, 1, type.getWidth()); })
        .Case<FloatType>([&](FloatType type) { return rewriter.create<ConstantFloatOp>(loc, APFloat(1.0), type); });
    Value ctrue = rewriter.create<ConstantIntOp>(loc, 1, boolType);
    Value cfalse = rewriter.create<ConstantIntOp>(loc, 0, boolType);

    // Get sparse tensor info
    Value Ap = rewriter.create<sparse_tensor::ToPointersOp>(loc, memref1DI64Type, A, c1);
    Value Aj = rewriter.create<sparse_tensor::ToIndicesOp>(loc, memref1DI64Type, A, c1);
    Value Ax = rewriter.create<sparse_tensor::ToValuesOp>(loc, memref1DValueType, A);
    Value Bp = rewriter.create<sparse_tensor::ToPointersOp>(loc, memref1DI64Type, B, c1);
    Value Bi = rewriter.create<sparse_tensor::ToIndicesOp>(loc, memref1DI64Type, B, c1);
    Value Bx = rewriter.create<sparse_tensor::ToValuesOp>(loc, memref1DValueType, B);

    Value nrow = rewriter.create<graphblas::NumRowsOp>(loc, A);
    Value ncol = rewriter.create<graphblas::NumColsOp>(loc, B);
    Value nk = rewriter.create<graphblas::NumColsOp>(loc, A); // guaranteed equal to B.rows

    Value Mp, Mj;
    if (mask) {
        Mp = rewriter.create<sparse_tensor::ToPointersOp>(loc, memref1DI64Type, mask, c1);
        Mj = rewriter.create<sparse_tensor::ToIndicesOp>(loc, memref1DI64Type, mask, c1);
    }

    // In parallel over the rows and columns,
    //   compute the nonzero values and accumulate
    scf::ParallelOp rowLoop = rewriter.create<scf::ParallelOp>(loc, c0, nrow, c1, cf0);
    Value row = rowLoop.getInductionVars()[0];
    rewriter.setInsertionPointToStart(rowLoop.getBody());

    Value rowPlus1 = rewriter.create<AddIOp>(loc, row, c1);
    Value apStart64 = rewriter.create<memref::LoadOp>(loc, Ap, row);
    Value apEnd64 = rewriter.create<memref::LoadOp>(loc, Ap, rowPlus1);
    Value cmp_cpSame = rewriter.create<CmpIOp>(loc, CmpIPredicate::eq, apStart64, apEnd64);

    scf::IfOp ifBlock_cmpSame = rewriter.create<scf::IfOp>(loc, valueType, cmp_cpSame, true);
    // if cmpSame
    rewriter.setInsertionPointToStart(ifBlock_cmpSame.thenBlock());
    rewriter.create<scf::YieldOp>(loc, cf0);

    // else
    rewriter.setInsertionPointToStart(ifBlock_cmpSame.elseBlock());

    // Construct a dense array of row values
    Value colStart = rewriter.create<IndexCastOp>(loc, apStart64, indexType);
    Value colEnd = rewriter.create<IndexCastOp>(loc, apEnd64, indexType);
    Value kvec = rewriter.create<memref::AllocOp>(loc, memref1DValueType, nk);
    Value kvec_i1 = rewriter.create<memref::AllocOp>(loc, memref1DBoolType, nk);
    rewriter.create<linalg::FillOp>(loc, kvec_i1, cfalse);

    scf::ParallelOp colLoop1 = rewriter.create<scf::ParallelOp>(loc, colStart, colEnd, c1);
    Value jj = colLoop1.getInductionVars()[0];
    rewriter.setInsertionPointToStart(colLoop1.getBody());
    Value col64 = rewriter.create<memref::LoadOp>(loc, Aj, jj);
    Value col = rewriter.create<IndexCastOp>(loc, col64, indexType);
    rewriter.create<memref::StoreOp>(loc, ctrue, kvec_i1, col);
    Value val = rewriter.create<memref::LoadOp>(loc, Ax, jj);
    rewriter.create<memref::StoreOp>(loc, val, kvec, col);

    // end col loop 1
    rewriter.setInsertionPointAfter(colLoop1);

    // Loop thru all columns of B; accumulate values
    scf::ParallelOp colLoop2;
    if (mask) {
        Value mcolStart64 = rewriter.create<memref::LoadOp>(loc, Mp, row);
        Value mcolEnd64 = rewriter.create<memref::LoadOp>(loc, Mp, rowPlus1);
        Value mcolStart = rewriter.create<IndexCastOp>(loc, mcolStart64, indexType);
        Value mcolEnd = rewriter.create<IndexCastOp>(loc, mcolEnd64, indexType);

        colLoop2 = rewriter.create<scf::ParallelOp>(loc, mcolStart, mcolEnd, c1, cf0);
        Value mm = colLoop2.getInductionVars()[0];
        rewriter.setInsertionPointToStart(colLoop2.getBody());
        col64 = rewriter.create<memref::LoadOp>(loc, Mj, mm);
        col = rewriter.create<IndexCastOp>(loc, col64, indexType);
    } else {
        colLoop2 = rewriter.create<scf::ParallelOp>(loc, c0, ncol, c1, cf0);
        col = colLoop2.getInductionVars()[0];
        rewriter.setInsertionPointToStart(colLoop2.getBody());
        col64 = rewriter.create<IndexCastOp>(loc, col, int64Type);
    }

    Value colPlus1 = rewriter.create<AddIOp>(loc, col, c1);
    Value iStart64 = rewriter.create<memref::LoadOp>(loc, Bp, col);
    Value iEnd64 = rewriter.create<memref::LoadOp>(loc, Bp, colPlus1);
    Value iStart = rewriter.create<IndexCastOp>(loc, iStart64, indexType);
    Value iEnd = rewriter.create<IndexCastOp>(loc, iEnd64, indexType);

    // insert add identity block
    graphblas::YieldOp addIdentityYield = llvm::dyn_cast_or_null<graphblas::YieldOp>(extBlocks.addIdentity->getTerminator());
    rewriter.mergeBlocks(extBlocks.addIdentity, rewriter.getBlock(), {});
    Value addIdentity = addIdentityYield.values().front();
    rewriter.eraseOp(addIdentityYield);

    scf::ForOp kLoop = rewriter.create<scf::ForOp>(loc, iStart, iEnd, c1, addIdentity);
    Value ii = kLoop.getInductionVar();
    Value curr = kLoop.getLoopBody().getArgument(1);
    rewriter.setInsertionPointToStart(kLoop.getBody());

    Value kk64 = rewriter.create<memref::LoadOp>(loc, Bi, ii);
    Value kk = rewriter.create<IndexCastOp>(loc, kk64, indexType);
    Value cmpPair = rewriter.create<memref::LoadOp>(loc, kvec_i1, kk);
    scf::IfOp ifBlock_cmpPair = rewriter.create<scf::IfOp>(loc, valueType, cmpPair, true);
    // if cmpPair
    rewriter.setInsertionPointToStart(ifBlock_cmpPair.thenBlock());

    Value aVal = rewriter.create<memref::LoadOp>(loc, kvec, kk);
    Value bVal = rewriter.create<memref::LoadOp>(loc, Bx, ii);

    // insert multiply operation block
    graphblas::YieldOp multYield = llvm::dyn_cast_or_null<graphblas::YieldOp>(extBlocks.mult->getTerminator());
    Value multResult = multYield.values().front();
    rewriter.eraseOp(multYield);
    rewriter.mergeBlocks(extBlocks.mult, rewriter.getBlock(), {aVal, bVal});

    // insert add operation block
    graphblas::YieldOp addYield = llvm::dyn_cast_or_null<graphblas::YieldOp>(extBlocks.add->getTerminator());
    Value addResult = addYield.values().front();
    rewriter.eraseOp(addYield);
    rewriter.mergeBlocks(extBlocks.add, rewriter.getBlock(), {curr, multResult});

    rewriter.create<scf::YieldOp>(loc, addResult);

    // else
    rewriter.setInsertionPointToStart(ifBlock_cmpPair.elseBlock());
    rewriter.create<scf::YieldOp>(loc, curr);

    // end if cmpPair
    rewriter.setInsertionPointAfter(ifBlock_cmpPair);
    Value newCurr = ifBlock_cmpPair.getResult(0);
    rewriter.create<scf::YieldOp>(loc, newCurr);

    // end k loop
    rewriter.setInsertionPointAfter(kLoop);

    Value colVal = kLoop.getResult(0);

    // FIXME: this is where transform_out goes

    scf::ReduceOp colReducer = rewriter.create<scf::ReduceOp>(loc, colVal);
    BlockArgument lhs = colReducer.getRegion().getArgument(0);
    BlockArgument rhs = colReducer.getRegion().getArgument(1);

    rewriter.setInsertionPointToStart(&colReducer.getRegion().front());


    Region *aggRegion = extBlocks.agg->getParent();
    BlockAndValueMapping mapper;
    // Clone blocks into front of region to displace existing entry block, which will be removed
    // by canonicalization later
    aggRegion->cloneInto(&colReducer.getRegion(), colReducer.getRegion().begin(), mapper);
    graphblas::YieldOp colYield = llvm::dyn_cast_or_null<graphblas::YieldOp>(colReducer.getRegion().front().getTerminator());
    Value colAggResult = colYield.values().front();
    rewriter.setInsertionPointAfter(colYield);
    rewriter.create<scf::ReduceReturnOp>(loc, colAggResult);
    rewriter.eraseOp(colYield);

    rewriter.setInsertionPointAfter(colReducer);

    // end col loop 2
    rewriter.setInsertionPointAfter(colLoop2);

    Value subtotal = colLoop2.getResult(0);
    rewriter.create<memref::DeallocOp>(loc, kvec);
    rewriter.create<memref::DeallocOp>(loc, kvec_i1);
    rewriter.create<scf::YieldOp>(loc, subtotal);

    // end if cmpSame
    rewriter.setInsertionPointAfter(ifBlock_cmpSame);

    Value rowTotal = ifBlock_cmpSame.getResult(0);

    scf::ReduceOp rowReducer = rewriter.create<scf::ReduceOp>(loc, rowTotal);
    lhs = rowReducer.getRegion().getArgument(0);
    rhs = rowReducer.getRegion().getArgument(1);

    rewriter.setInsertionPointToStart(&rowReducer.getRegion().front());

    graphblas::YieldOp yield = llvm::dyn_cast_or_null<graphblas::YieldOp>(extBlocks.agg->getTerminator());
    Value aggResult = yield.values().front();

    // we can safely merge this agg block now, since the previous agg instance was cloned above
    rewriter.mergeBlocks(extBlocks.agg, rewriter.getBlock(), {lhs, rhs});
    rewriter.create<scf::ReduceReturnOp>(loc, aggResult);
    rewriter.eraseOp(yield);

    // end row loop
    rewriter.setInsertionPointAfter(rowLoop);

    Value total = rowLoop.getResult(0);

    rewriter.replaceOp(op, total);

    return success();
  };
};

class LowerUpdateRewrite : public OpRewritePattern<graphblas::UpdateOp> {
public:
  using OpRewritePattern<graphblas::UpdateOp>::OpRewritePattern;
  LogicalResult matchAndRewrite(graphblas::UpdateOp op, PatternRewriter &rewriter) const {
    // Inputs
    Value output = op.output();
    llvm::Optional<llvm::StringRef> accumulateOperator = op.accumulate_operator();
    Value mask = op.mask();
    bool replace = op.replace();
    bool maskComplement = op.mask_complement();

    // Types
    RankedTensorType outputType = output.getType().dyn_cast<RankedTensorType>();

    unsigned rank = outputType.getRank();  // ranks guaranteed to be equal

    if (rank == 2) {
      return op.emitError("Matrix update is not yet supported.");
    } else {
      // Vector past this point
      if (accumulateOperator) {
        if (mask) {
          if (replace) {
            // input -> output(mask) { accumulate, replace }
            return op.emitError("Update with mask+accumulate+replace is not supported yet");
          } else {
            // input -> output(mask) { accumulate }
            return op.emitError("Update with mask+accumulate is not supported yet");
          }
        } else {
          // input -> output { accumulate, replace? }
          return rewriteUpdateVectorAccumulate(op, rewriter);
        }
      } else {
        if (mask) {
          if (replace) {
            // input -> output(mask) { replace }
            // Inefficient; caller should apply mask when input is created
            return op.emitError("Update with mask+replace is not supported yet");
          } else {
            // input -> output(mask)
            // Merges input into output
            return op.emitError("Update with mask and no accumulator is not supported yet");
          }
        } else {
          // input -> output { replace? }
          // Sort of pointless; caller should simply use input or call graphblas.dup if they want a copy
          return op.emitError("Update with no accumulator or mask is not supported yet");
        }
      }
    }
  };

private:
  LogicalResult rewriteUpdateVectorAccumulate(graphblas::UpdateOp op, PatternRewriter &rewriter) const {
    ModuleOp module = op->getParentOfType<ModuleOp>(); /* ignore unused variable for debugging */ (void)module;
    Location loc = rewriter.getUnknownLoc();

    // Inputs
    Value input = op.input();
    Value output = op.output();
    std::string accumulateOperator = op.accumulate_operator()->str();

    // Types
    RankedTensorType outputType = output.getType().dyn_cast<RankedTensorType>();
    Type boolType = rewriter.getI1Type();
    Type indexType = rewriter.getIndexType();
    Type int64Type = rewriter.getIntegerType(64);
    Type valueType = outputType.getElementType();
    MemRefType memref1DI64Type = MemRefType::get({-1}, int64Type);
    MemRefType memref1DValueType = MemRefType::get({-1}, valueType);

    // Initial constants
    Value c0 = rewriter.create<ConstantIndexOp>(loc, 0);
    Value c1 = rewriter.create<ConstantIndexOp>(loc, 1);
    Value cfalse = rewriter.create<ConstantIntOp>(loc, 0, boolType);
    Value ctrue = rewriter.create<ConstantIntOp>(loc, 1, boolType);
    Value cf0 = llvm::TypeSwitch<Type, Value>(valueType)
        .Case<IntegerType>([&](IntegerType type) { return rewriter.create<ConstantIntOp>(loc, 0, type.getWidth()); })
        .Case<FloatType>([&](FloatType type) { return rewriter.create<ConstantFloatOp>(loc, APFloat(0.0), type); });

    Value size = rewriter.create<graphblas::SizeOp>(loc, output);

    // Get sparse tensor info
    Value Ip = rewriter.create<sparse_tensor::ToPointersOp>(loc, memref1DI64Type, input, c0);
    Value Ii = rewriter.create<sparse_tensor::ToIndicesOp>(loc, memref1DI64Type, input, c0);
    Value Ix = rewriter.create<sparse_tensor::ToValuesOp>(loc, memref1DValueType, input);
    Value Op = rewriter.create<sparse_tensor::ToPointersOp>(loc, memref1DI64Type, output, c0);
    Value Oi = rewriter.create<sparse_tensor::ToIndicesOp>(loc, memref1DI64Type, output, c0);
    Value Ox = rewriter.create<sparse_tensor::ToValuesOp>(loc, memref1DValueType, output);
    Value Innz64 = rewriter.create<memref::LoadOp>(loc, Ip, c1);
    Value Onnz64 = rewriter.create<memref::LoadOp>(loc, Op, c1);
    Value Innz = rewriter.create<IndexCastOp>(loc, Innz64, indexType);
    Value Onnz = rewriter.create<IndexCastOp>(loc, Onnz64, indexType);

    // While Loop (exit when either array is exhausted)
    ArrayRef<Type> whileTypes = ArrayRef<Type>{indexType, indexType, indexType, indexType, boolType, boolType, indexType};
    scf::WhileOp whileLoop = rewriter.create<scf::WhileOp>(loc, whileTypes, ValueRange{c0, c0, c0, c0, ctrue, ctrue, c0});
    Block *before = rewriter.createBlock(&whileLoop.before(), {}, whileTypes);
    Block *after = rewriter.createBlock(&whileLoop.after(), {}, whileTypes);
    // "while" portion of the loop
    rewriter.setInsertionPointToStart(&whileLoop.before().front());
    Value posI = before->getArgument(0);
    Value posO = before->getArgument(1);
    Value validPosI = rewriter.create<CmpIOp>(loc, CmpIPredicate::ult, posI, Innz);
    Value validPosO = rewriter.create<CmpIOp>(loc, CmpIPredicate::ult, posO, Onnz);
    Value continueLoop = rewriter.create<AndOp>(loc, validPosI, validPosO);
    rewriter.create<scf::ConditionOp>(loc, continueLoop, before->getArguments());

    // "do" portion of while loop
    rewriter.setInsertionPointToStart(&whileLoop.after().front());
    posI = after->getArgument(0);
    posO = after->getArgument(1);
    Value idxI = after->getArgument(2);
    Value idxO = after->getArgument(3);
    Value needsUpdateI = after->getArgument(4);
    Value needsUpdateO = after->getArgument(5);
    Value count = after->getArgument(6);

    // Update input index based on flag
    scf::IfOp if_updateI = rewriter.create<scf::IfOp>(loc, indexType, needsUpdateI, true);
    // if updateI
    rewriter.setInsertionPointToStart(if_updateI.thenBlock());
    Value updatedIdxI64 = rewriter.create<memref::LoadOp>(loc, Ii, posI);
    Value updatedIdxI = rewriter.create<IndexCastOp>(loc, updatedIdxI64, indexType);
    rewriter.create<scf::YieldOp>(loc, updatedIdxI);
    // else
    rewriter.setInsertionPointToStart(if_updateI.elseBlock());
    rewriter.create<scf::YieldOp>(loc, idxI);
    rewriter.setInsertionPointAfter(if_updateI);

    // Update output index based on flag
    scf::IfOp if_updateO = rewriter.create<scf::IfOp>(loc, indexType, needsUpdateO, true);
    // if updateO
    rewriter.setInsertionPointToStart(if_updateO.thenBlock());
    Value updatedIdxO64 = rewriter.create<memref::LoadOp>(loc, Oi, posO);
    Value updatedIdxO = rewriter.create<IndexCastOp>(loc, updatedIdxO64, indexType);
    rewriter.create<scf::YieldOp>(loc, updatedIdxO);
    // else
    rewriter.setInsertionPointToStart(if_updateO.elseBlock());
    rewriter.create<scf::YieldOp>(loc, idxO);
    rewriter.setInsertionPointAfter(if_updateO);

    Value newIdxI = if_updateI.getResult(0);
    Value newIdxO = if_updateO.getResult(0);
    Value idxI_lt_idxO = rewriter.create<CmpIOp>(loc, CmpIPredicate::ult, newIdxI, newIdxO);
    Value idxI_gt_idxO = rewriter.create<CmpIOp>(loc, CmpIPredicate::ugt, newIdxI, newIdxO);
    Value posIplus1 = rewriter.create<AddIOp>(loc, posI, c1);
    Value posOplus1 = rewriter.create<AddIOp>(loc, posO, c1);
    Value countplus1 = rewriter.create<AddIOp>(loc, count, c1);

    ArrayRef<Type> doTypes = ArrayRef<Type>{indexType, indexType, boolType, boolType};
    scf::IfOp if_onlyI = rewriter.create<scf::IfOp>(loc, doTypes, idxI_lt_idxO, true);
    // if useIOnly
    rewriter.setInsertionPointToStart(if_onlyI.thenBlock());
    // Should include idxI here in the output
    rewriter.create<scf::YieldOp>(loc, ValueRange{posIplus1, posO, ctrue, cfalse});
    // else
    rewriter.setInsertionPointToStart(if_onlyI.elseBlock());
    scf::IfOp if_onlyO = rewriter.create<scf::IfOp>(loc, doTypes, idxI_gt_idxO, true);
    // if useOOnly
    rewriter.setInsertionPointToStart(if_onlyO.thenBlock());
    // Should include idxO here in the output
    rewriter.create<scf::YieldOp>(loc, ValueRange{posI, posOplus1, cfalse, ctrue});
    // else
    rewriter.setInsertionPointToStart(if_onlyO.elseBlock());
    // At this point, we know idxI == idxO
    // Should include idxI and idxO here in the output
    rewriter.create<scf::YieldOp>(loc, ValueRange{posIplus1, posOplus1, ctrue, ctrue});
    // end useOOnly
    rewriter.setInsertionPointAfter(if_onlyO);
    rewriter.create<scf::YieldOp>(loc, if_onlyO.getResults());
    // end useIOnly
    rewriter.setInsertionPointAfter(if_onlyI);
    Value newPosI = if_onlyI.getResult(0);
    Value newPosO = if_onlyI.getResult(1);
    needsUpdateI = if_onlyI.getResult(2);
    needsUpdateO = if_onlyI.getResult(3);

    rewriter.create<scf::YieldOp>(loc, ValueRange{newPosI, newPosO, newIdxI, newIdxO, needsUpdateI, needsUpdateO, countplus1});
    rewriter.setInsertionPointAfter(whileLoop);

    // For loop (remaining elements after other array is exhausted)
    scf::ForOp forLoop;
    count = whileLoop.getResult(6);
    posI = whileLoop.getResult(0);
    Value remainingPosI = rewriter.create<CmpIOp>(loc, CmpIPredicate::ult, posI, Innz);
    scf::IfOp if_remainingI = rewriter.create<scf::IfOp>(loc, indexType, remainingPosI, true);
    // if remainingI
    rewriter.setInsertionPointToStart(if_remainingI.thenBlock());
    forLoop = rewriter.create<scf::ForOp>(loc, posI, Innz, c1, count);
    Value ii = forLoop.getInductionVar();
    Value currCount = forLoop.getLoopBody().getArgument(1);
    rewriter.setInsertionPointToStart(forLoop.getBody());
    // Should include idxI here in the output
    Value newCount = rewriter.create<AddIOp>(loc, currCount, c1);
    rewriter.create<scf::YieldOp>(loc, newCount);
    rewriter.setInsertionPointAfter(forLoop);
    rewriter.create<scf::YieldOp>(loc, forLoop.getResult(0));
    // else
    rewriter.setInsertionPointToStart(if_remainingI.elseBlock());
    posO = whileLoop.getResult(1);
    Value remainingPosO = rewriter.create<CmpIOp>(loc, CmpIPredicate::ult, posO, Onnz);
    scf::IfOp if_remainingO = rewriter.create<scf::IfOp>(loc, indexType, remainingPosO, true);
    // if remainingO
    rewriter.setInsertionPointToStart(if_remainingO.thenBlock());
    forLoop = rewriter.create<scf::ForOp>(loc, posO, Onnz, c1, count);
    Value oo = forLoop.getInductionVar();
    currCount = forLoop.getLoopBody().getArgument(1);
    rewriter.setInsertionPointToStart(forLoop.getBody());
    // Should include idxO here in the output
    newCount = rewriter.create<AddIOp>(loc, currCount, c1);
    rewriter.create<scf::YieldOp>(loc, newCount);
    rewriter.setInsertionPointAfter(forLoop);
    rewriter.create<scf::YieldOp>(loc, forLoop.getResult(0));
    // else
    rewriter.setInsertionPointToStart(if_remainingO.elseBlock());
    rewriter.create<scf::YieldOp>(loc, count);
    // end remainingO
    rewriter.setInsertionPointAfter(if_remainingO);
    rewriter.create<scf::YieldOp>(loc, if_remainingO.getResults());
    // end remainingI
    rewriter.setInsertionPointAfter(if_remainingI);

    Value finalCount = if_remainingI.getResult(0);

    rewriter.replaceOp(op, finalCount);

    return success();
  }
};

class LowerEqualRewrite : public OpRewritePattern<graphblas::EqualOp> {
public:
  using OpRewritePattern<graphblas::EqualOp>::OpRewritePattern;
  LogicalResult matchAndRewrite(graphblas::EqualOp op, PatternRewriter &rewriter) const {
    Location loc = rewriter.getUnknownLoc();

    // Inputs
    Value A = op.a();
    Value B = op.b();
    RankedTensorType aType = A.getType().dyn_cast<RankedTensorType>();

    // Types
    Type boolType = rewriter.getI1Type();
    Type indexType = rewriter.getIndexType();
    Type int64Type = rewriter.getIntegerType(64);
    Type valueType = aType.getElementType();
    MemRefType memref1DI64Type = MemRefType::get({-1}, int64Type);
    MemRefType memref1DValueType = MemRefType::get({-1}, valueType);

    // Initial constants
    Value c0 = rewriter.create<ConstantIndexOp>(loc, 0);
    Value c1 = rewriter.create<ConstantIndexOp>(loc, 1);
    Value cfalse = rewriter.create<ConstantIntOp>(loc, 0, boolType);
    Value ctrue = rewriter.create<ConstantIntOp>(loc, 1, boolType);

    unsigned rank = aType.getRank();  // ranks guaranteed to be equal

    if (rank == 2) {
      // Matrix check
      return op.emitError("Matrix equality check is not yet supported.");
    } else {
      // Vector check
      // Check size
      Value aSize = rewriter.create<graphblas::SizeOp>(loc, A);
      Value bSize = rewriter.create<graphblas::SizeOp>(loc, B);
      Value cmpSize = rewriter.create<CmpIOp>(loc, CmpIPredicate::eq, aSize, bSize);
      scf::IfOp ifOuter = rewriter.create<scf::IfOp>(loc, boolType, cmpSize, true);
      // if cmpSize
      rewriter.setInsertionPointToStart(ifOuter.thenBlock());

      // Check number of non-zeros
      Value Ap = rewriter.create<sparse_tensor::ToPointersOp>(loc, memref1DI64Type, A, c0);
      Value Bp = rewriter.create<sparse_tensor::ToPointersOp>(loc, memref1DI64Type, B, c0);
      Value aNnz = rewriter.create<memref::LoadOp>(loc, Ap, c1);
      Value bNnz = rewriter.create<memref::LoadOp>(loc, Bp, c1);
      Value cmpNnz = rewriter.create<CmpIOp>(loc, CmpIPredicate::eq, aNnz, bNnz);
      scf::IfOp ifNnz = rewriter.create<scf::IfOp>(loc, boolType, cmpNnz, true);
      // if cmpNnz
      rewriter.setInsertionPointToStart(ifNnz.thenBlock());

      // Check index positions and values
      Value nnz = rewriter.create<IndexCastOp>(loc, aNnz, indexType);
      Value Ai = rewriter.create<sparse_tensor::ToIndicesOp>(loc, memref1DI64Type, A, c0);
      Value Bi = rewriter.create<sparse_tensor::ToIndicesOp>(loc, memref1DI64Type, B, c0);
      Value Ax = rewriter.create<sparse_tensor::ToValuesOp>(loc, memref1DValueType, A);
      Value Bx = rewriter.create<sparse_tensor::ToValuesOp>(loc, memref1DValueType, B);

      scf::ParallelOp indexLoop = rewriter.create<scf::ParallelOp>(loc, c0, nnz, c1, ctrue);
      Value loopIdx = indexLoop.getInductionVars()[0];
      rewriter.setInsertionPointToStart(indexLoop.getBody());

      Value aIndex = rewriter.create<memref::LoadOp>(loc, Ai, loopIdx);
      Value bIndex = rewriter.create<memref::LoadOp>(loc, Bi, loopIdx);
      Value aValue = rewriter.create<memref::LoadOp>(loc, Ax, loopIdx);
      Value bValue = rewriter.create<memref::LoadOp>(loc, Bx, loopIdx);
      Value cmpIndex = rewriter.create<CmpIOp>(loc, CmpIPredicate::eq, aIndex, bIndex);
      Value cmpValue = llvm::TypeSwitch<Type, Value>(valueType)
        .Case<IntegerType>([&](IntegerType type) { return rewriter.create<CmpIOp>(loc, CmpIPredicate::eq, aValue, bValue); })
        .Case<FloatType>([&](FloatType type) { return rewriter.create<CmpFOp>(loc, CmpFPredicate::OEQ, aValue, bValue); });
      Value cmpCombined = rewriter.create<AndOp>(loc, cmpIndex, cmpValue);

      scf::ReduceOp reducer = rewriter.create<scf::ReduceOp>(loc, cmpCombined);
      BlockArgument lhs = reducer.getRegion().getArgument(0);
      BlockArgument rhs = reducer.getRegion().getArgument(1);
      rewriter.setInsertionPointToStart(&reducer.getRegion().front());
      Value cmpFinal = rewriter.create<AndOp>(loc, lhs, rhs);
      rewriter.create<scf::ReduceReturnOp>(loc, cmpFinal);

      rewriter.setInsertionPointAfter(indexLoop);
      rewriter.create<scf::YieldOp>(loc, indexLoop.getResult(0));

      // else cmpNnz
      rewriter.setInsertionPointToStart(ifNnz.elseBlock());
      rewriter.create<scf::YieldOp>(loc, cfalse);
      // end cmpNnz
      rewriter.setInsertionPointAfter(ifNnz);
      Value nnzReturn = ifNnz.getResult(0);
      rewriter.create<scf::YieldOp>(loc, nnzReturn);

      // else cmpSize
      rewriter.setInsertionPointToStart(ifOuter.elseBlock());
      rewriter.create<scf::YieldOp>(loc, cfalse);
      // end cmpSize
      rewriter.setInsertionPointAfter(ifOuter);
      Value isEqual = ifOuter.getResult(0);

      rewriter.replaceOp(op, isEqual);

      return success();
    }
  };
};

void populateGraphBLASLoweringPatterns(RewritePatternSet &patterns) {
  patterns.add<
      LowerMatrixSelectRewrite,
      LowerMatrixReduceToScalarRewrite,
      LowerMatrixReduceToScalarGenericRewrite,
      LowerMatrixMultiplyRewrite,
      LowerConvertLayoutRewrite,
      LowerMatrixApplyRewrite,
      LowerMatrixApplyGenericRewrite,
      LowerMatrixMultiplyReduceToScalarGenericRewrite,
      LowerMatrixMultiplyGenericRewrite,
      LowerUpdateRewrite,
      LowerEqualRewrite,
      LowerSizeRewrite,
      LowerNumRowsRewrite,
      LowerNumColsRewrite,
      LowerNumValsRewrite,
      LowerDupRewrite>(patterns.getContext());
}

struct GraphBLASLoweringPass : public GraphBLASLoweringBase<GraphBLASLoweringPass> {
  void runOnOperation() override {
    MLIRContext *ctx = &getContext();
    RewritePatternSet patterns(ctx);
    ConversionTarget target(*ctx);
    populateGraphBLASLoweringPatterns(patterns);
    (void)applyPatternsAndFoldGreedily(getOperation(), std::move(patterns));
    // TODO how can we mark graphblas ops as illegal here?
  }
};

void populateGraphBLASStructuralizePatterns(RewritePatternSet &patterns)
{
  patterns.add<
      LowerMatrixMultiplyRewrite,
      LowerMatrixApplyRewrite,
      LowerMatrixReduceToScalarRewrite
      >(patterns.getContext());
}

struct GraphBLASStructuralizePass : public GraphBLASStructuralizeBase<GraphBLASStructuralizePass>
{
  void runOnOperation() override
  {
    MLIRContext *ctx = &getContext();
    RewritePatternSet patterns(ctx);
    ConversionTarget target(*ctx);
    populateGraphBLASStructuralizePatterns(patterns);
    (void)applyPatternsAndFoldGreedily(getOperation(), std::move(patterns));
  }
};
} // end anonymous namespace

std::unique_ptr<OperationPass<ModuleOp>> mlir::createGraphBLASLoweringPass() {
  return std::make_unique<GraphBLASLoweringPass>();
}

std::unique_ptr<OperationPass<ModuleOp>> mlir::createGraphBLASStructuralizePass()
{
  return std::make_unique<GraphBLASStructuralizePass>();
}<|MERGE_RESOLUTION|>--- conflicted
+++ resolved
@@ -614,10 +614,7 @@
 public:
   using OpRewritePattern<graphblas::MatrixApplyOp>::OpRewritePattern;
   LogicalResult matchAndRewrite(graphblas::MatrixApplyOp op, PatternRewriter &rewriter) const {
-<<<<<<< HEAD
-=======
     ModuleOp module = op->getParentOfType<ModuleOp>(); /* ignore unused variable for debugging */ (void)module;
->>>>>>> 22d78460
     Location loc = op->getLoc();
 
     Type valueType = op.input().getType().dyn_cast<RankedTensorType>().getElementType();
@@ -723,10 +720,7 @@
 public:
   using OpRewritePattern<graphblas::MatrixMultiplyOp>::OpRewritePattern;
   LogicalResult matchAndRewrite(graphblas::MatrixMultiplyOp op, PatternRewriter &rewriter) const {
-<<<<<<< HEAD
-=======
     ModuleOp module = op->getParentOfType<ModuleOp>(); /* ignore unused variable for debugging */ (void)module;
->>>>>>> 22d78460
     Location loc = rewriter.getUnknownLoc();
 
     // Inputs
@@ -986,11 +980,7 @@
 
   // insert add identity block
   graphblas::YieldOp addIdentityYield = llvm::dyn_cast_or_null<graphblas::YieldOp>(extBlocks.addIdentity->getTerminator());
-<<<<<<< HEAD
-  rewriter.mergeBlocks(extBlocks.addIdentity, &colLoop3f.getLoopBody().getBlocks().front(), {});
-=======
   rewriter.mergeBlocks(extBlocks.addIdentity, rewriter.getBlock(), {});
->>>>>>> 22d78460
   Value addIdentity = addIdentityYield.values().front();
   rewriter.eraseOp(addIdentityYield);
 
@@ -1053,11 +1043,7 @@
     graphblas::YieldOp yield = llvm::dyn_cast_or_null<graphblas::YieldOp>(extBlocks.transformOut->getTerminator());
     Value transformResult = yield.values().front();
 
-<<<<<<< HEAD
-    rewriter.mergeBlocks(extBlocks.transformOut, ifBlock_newOffset.thenBlock(), {total});
-=======
     rewriter.mergeBlocks(extBlocks.transformOut, rewriter.getBlock(), {total});
->>>>>>> 22d78460
 
     rewriter.create<memref::StoreOp>(loc, transformResult, outputValues, cjPos);
     rewriter.eraseOp(yield);
@@ -1306,13 +1292,9 @@
     Value ci0 = rewriter.create<ConstantIntOp>(loc, 0, int64Type);
 
     Value size = rewriter.create<graphblas::NumRowsOp>(loc, A);
-<<<<<<< HEAD
     Value nk = rewriter.create<graphblas::SizeOp>(loc, B);
     Value nk_check = rewriter.create<graphblas::NumColsOp>(loc, A);
     // TODO: how do I check nk == nk_check and raise an exception if they don't match?
-=======
-    Value nk = rewriter.create<graphblas::SizeOp>(loc, B); // guaranteed equal to A.cols
->>>>>>> 22d78460
 
     Value C = callEmptyLike(rewriter, module, loc, B);
     callResizeDim(rewriter, module, loc, C, c0, size);
@@ -1335,7 +1317,6 @@
         maskStart = rewriter.create<IndexCastOp>(loc, maskStart64, indexType);
         maskEnd = rewriter.create<IndexCastOp>(loc, maskEnd64, indexType);
     }
-<<<<<<< HEAD
 
     // 1st pass
     //   Compute the number of nonzero entries in the result
@@ -1379,56 +1360,10 @@
     scf::IfOp ifBlock_cmpDiff = rewriter.create<scf::IfOp>(loc, cmp_cpDifferent);
     rewriter.setInsertionPointToStart(ifBlock_cmpDiff.thenBlock());
 
-=======
-
-    // 1st pass
-    //   Compute the number of nonzero entries in the result
-    //   Store results in Cp
-    //   The vector B is the fixed element, while the rows of A are the iteration element
-    Value fixedIndexEnd64 = rewriter.create<memref::LoadOp>(loc, Bp, c1);
-    Value fixedIndexEnd = rewriter.create<IndexCastOp>(loc, fixedIndexEnd64, indexType);
-    Value cmpColSame = rewriter.create<CmpIOp>(loc, CmpIPredicate::eq, c0, fixedIndexEnd);
-
-    scf::IfOp ifBlock_rowTotal = rewriter.create<scf::IfOp>(loc, int64Type, cmpColSame, true);
-    // if cmpColSame
-    rewriter.setInsertionPointToStart(ifBlock_rowTotal.thenBlock());
-    rewriter.create<scf::YieldOp>(loc, ci0);
-
-    // else
-    rewriter.setInsertionPointToStart(ifBlock_rowTotal.elseBlock());
-    Value total;
-    if (mask) {
-      total = computeNumOverlaps(rewriter, nk, Bi, c0, fixedIndexEnd, Ap, Aj, Mi, maskStart, maskEnd, valueType);
-    } else {
-      total = computeNumOverlaps(rewriter, nk, Bi, c0, fixedIndexEnd, Ap, Aj, nullptr, c0, size, valueType);
-    }
-    rewriter.create<scf::YieldOp>(loc, total);
-
-    // end if cmpColSame
-    rewriter.setInsertionPointAfter(ifBlock_rowTotal);
-    Value nnzTotal = ifBlock_rowTotal.getResult(0);
-    Value nnz = rewriter.create<IndexCastOp>(loc, nnzTotal, indexType);
-    rewriter.create<memref::StoreOp>(loc, nnzTotal, Cp, c1);
-
-    callResizeIndex(rewriter, module, loc, C, c0, nnz);
-    callResizeValues(rewriter, module, loc, C, nnz);
-    Value Ci = rewriter.create<sparse_tensor::ToIndicesOp>(loc, memref1DI64Type, C, c0);
-    Value Cx = rewriter.create<sparse_tensor::ToValuesOp>(loc, memref1DValueType, C);
-
-    // 2nd pass
-    //   Compute the nonzero values.
-    //   Store in Ci and Cx
-    //   The vector B is the fixed element, while the rows of A are the iteration element
-    Value cmp_cpDifferent = rewriter.create<CmpIOp>(loc, CmpIPredicate::ne, c0, nnz);
-    scf::IfOp ifBlock_cmpDiff = rewriter.create<scf::IfOp>(loc, cmp_cpDifferent);
-    rewriter.setInsertionPointToStart(ifBlock_cmpDiff.thenBlock());
-
->>>>>>> 22d78460
     if (mask) {
       computeInnerProduct(rewriter, nk, Bi, Bx, c0, fixedIndexEnd, Ap, Aj, Ax, Mi, maskStart, maskEnd, valueType, extBlocks, Ci, Cx, c0);
     } else {
       computeInnerProduct(rewriter, nk, Bi, Bx, c0, fixedIndexEnd, Ap, Aj, Ax, nullptr, c0, size, valueType, extBlocks, Ci, Cx, c0);
-<<<<<<< HEAD
     }
 
     // end if cmpDiff
@@ -1489,68 +1424,6 @@
         maskEnd = rewriter.create<IndexCastOp>(loc, maskEnd64, indexType);
     }
 
-=======
-    }
-
-    // end if cmpDiff
-    rewriter.setInsertionPointAfter(ifBlock_cmpDiff);
-
-    rewriter.replaceOp(op, C);
-
-    cleanupIntermediateTensor(rewriter, module, loc, C);
-
-    return success();
-  }
-
-  LogicalResult rewriteVectorMatrixMultiplication(graphblas::MatrixMultiplyGenericOp op, PatternRewriter &rewriter, ExtensionBlocks extBlocks) const {
-    ModuleOp module = op->getParentOfType<ModuleOp>();
-    Location loc = rewriter.getUnknownLoc();
-
-    // Inputs
-    Value A = op.a();
-    Value B = op.b();
-    Value mask = op.mask();
-
-    // Types
-    Type indexType = rewriter.getIndexType();
-    Type int64Type = rewriter.getIntegerType(64);
-    Type valueType = op.getResult().getType().dyn_cast<RankedTensorType>().getElementType();
-
-    MemRefType memref1DI64Type = MemRefType::get({-1}, int64Type);
-    MemRefType memref1DValueType = MemRefType::get({-1}, valueType);
-
-    // Initial constants
-    Value c0 = rewriter.create<ConstantIndexOp>(loc, 0);
-    Value c1 = rewriter.create<ConstantIndexOp>(loc, 1);
-    Value c2 = rewriter.create<ConstantIndexOp>(loc, 2);
-    Value ci0 = rewriter.create<ConstantIntOp>(loc, 0, int64Type);
-
-    Value size = rewriter.create<graphblas::NumColsOp>(loc, B);
-    Value nk = rewriter.create<graphblas::SizeOp>(loc, A); // guaranteed equal to B.rows
-
-    Value C = callEmptyLike(rewriter, module, loc, A);
-    callResizeDim(rewriter, module, loc, C, c0, size);
-    callResizePointers(rewriter, module, loc, C, c0, c2);
-
-    Value Ap = rewriter.create<sparse_tensor::ToPointersOp>(loc, memref1DI64Type, A, c0);
-    Value Ai = rewriter.create<sparse_tensor::ToIndicesOp>(loc, memref1DI64Type, A, c0);
-    Value Ax = rewriter.create<sparse_tensor::ToValuesOp>(loc, memref1DValueType, A);
-    Value Bp = rewriter.create<sparse_tensor::ToPointersOp>(loc, memref1DI64Type, B, c1);
-    Value Bi = rewriter.create<sparse_tensor::ToIndicesOp>(loc, memref1DI64Type, B, c1);
-    Value Bx = rewriter.create<sparse_tensor::ToValuesOp>(loc, memref1DValueType, B);
-    Value Cp = rewriter.create<sparse_tensor::ToPointersOp>(loc, memref1DI64Type, C, c0);
-    Value Mp, Mi, maskStart, maskEnd;
-    if (mask)
-    {
-        Mp = rewriter.create<sparse_tensor::ToPointersOp>(loc, memref1DI64Type, mask, c0);
-        Mi = rewriter.create<sparse_tensor::ToIndicesOp>(loc, memref1DI64Type, mask, c0);
-        Value maskStart64 = rewriter.create<memref::LoadOp>(loc, Mp, c0);
-        Value maskEnd64 = rewriter.create<memref::LoadOp>(loc, Mp, c1);
-        maskStart = rewriter.create<IndexCastOp>(loc, maskStart64, indexType);
-        maskEnd = rewriter.create<IndexCastOp>(loc, maskEnd64, indexType);
-    }
-
->>>>>>> 22d78460
     // 1st pass
     //   Compute the number of nonzero entries in the result
     //   Store results in Cp
