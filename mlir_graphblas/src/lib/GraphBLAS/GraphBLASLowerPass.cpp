--- conflicted
+++ resolved
@@ -108,12 +108,8 @@
         } else {
           dimForPointers = rewriter.create<ConstantIndexOp>(loc, 1);
         }
-        npointers = rewriter.create<memref::DimOp>(loc, inputTensor, dimForPointers);
-    }
-<<<<<<< HEAD
-=======
-    Value npointers = rewriter.create<tensor::DimOp>(loc, inputTensor, dimForPointers);
->>>>>>> a1929ff4
+        npointers = rewriter.create<tensor::DimOp>(loc, inputTensor, dimForPointers);
+    }
 
     // The last value from the pointers is the number of nonzero values
     Value nnz_ptype = rewriter.create<memref::LoadOp>(loc, ptrs, npointers);
