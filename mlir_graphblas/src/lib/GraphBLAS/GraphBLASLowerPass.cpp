//===- GraphBLASPasses.cpp - GraphBLAS dialect passes ---------*- C++ -*-===//
//
// TODO add documentation
//
//===--------------------------------------------------------------------===//
#include "mlir/Dialect/LLVMIR/LLVMDialect.h"
#include "mlir/Dialect/Linalg/Transforms/Transforms.h"
#include "mlir/Dialect/SparseTensor/IR/SparseTensor.h"
#include "mlir/Pass/Pass.h"
#include "mlir/Transforms/GreedyPatternRewriteDriver.h"
#include "mlir/IR/Region.h"
#include "llvm/Support/raw_ostream.h"
#include "llvm/ADT/TypeSwitch.h"
#include "llvm/ADT/Optional.h"
#include "llvm/ADT/None.h"

#include "GraphBLAS/GraphBLASPasses.h"
#include "GraphBLAS/GraphBLASUtils.h"
#include "GraphBLAS/GraphBLASArrayUtils.h"

using namespace ::mlir;

namespace {

//===----------------------------------------------------------------------===//
// Passes declaration.
//===----------------------------------------------------------------------===//

#define GEN_PASS_CLASSES
#include "GraphBLAS/GraphBLASPasses.h.inc"

//===----------------------------------------------------------------------===//
// Passes implementation.
//===----------------------------------------------------------------------===//

class LowerSizeRewrite : public OpRewritePattern<graphblas::SizeOp> {
public:
  using OpRewritePattern<graphblas::SizeOp>::OpRewritePattern;
  LogicalResult matchAndRewrite(graphblas::SizeOp op, PatternRewriter &rewriter) const override {
    Location loc = op->getLoc();

    Value c0 = rewriter.create<ConstantIndexOp>(loc, 0);
    Value inputTensor = op.input();
    Value size = rewriter.create<tensor::DimOp>(loc, inputTensor, c0);

    rewriter.replaceOp(op, size);
    return success();
  };
};

class LowerNumRowsRewrite : public OpRewritePattern<graphblas::NumRowsOp> {
public:
  using OpRewritePattern<graphblas::NumRowsOp>::OpRewritePattern;
  LogicalResult matchAndRewrite(graphblas::NumRowsOp op, PatternRewriter &rewriter) const override {
    Location loc = op->getLoc();

    Value c0 = rewriter.create<ConstantIndexOp>(loc, 0);
    Value inputTensor = op.input();
    Value nrows = rewriter.create<tensor::DimOp>(loc, inputTensor, c0);

    rewriter.replaceOp(op, nrows);
    return success();
  };
};

class LowerNumColsRewrite : public OpRewritePattern<graphblas::NumColsOp> {
public:
  using OpRewritePattern<graphblas::NumColsOp>::OpRewritePattern;
  LogicalResult matchAndRewrite(graphblas::NumColsOp op, PatternRewriter &rewriter) const override {
    Location loc = op->getLoc();

    Value c1 = rewriter.create<ConstantIndexOp>(loc, 1);
    Value inputTensor = op.input();
    Value ncols = rewriter.create<tensor::DimOp>(loc, inputTensor, c1);

    rewriter.replaceOp(op, ncols);
    return success();
  };
};

class LowerNumValsRewrite : public OpRewritePattern<graphblas::NumValsOp> {
public:
  using OpRewritePattern<graphblas::NumValsOp>::OpRewritePattern;
  LogicalResult matchAndRewrite(graphblas::NumValsOp op, PatternRewriter &rewriter) const override {
    Location loc = op->getLoc();
    Value inputTensor = op.input();
    Type inputType = inputTensor.getType();

    sparse_tensor::SparseTensorEncodingAttr sparseEncoding = sparse_tensor::getSparseTensorEncoding(inputType);
    unsigned pointerBitWidth = sparseEncoding.getPointerBitWidth();
    Type pointerType = rewriter.getIntegerType(pointerBitWidth);
    Type indexType = rewriter.getIndexType();

    // Access the pointers
    Type memref1DPointerType = MemRefType::get({-1}, pointerType);
    unsigned rank = inputType.dyn_cast<RankedTensorType>().getRank();
    Value c_rank_minus_1 = rewriter.create<ConstantIndexOp>(loc, rank - 1);
    Value ptrs = rewriter.create<sparse_tensor::ToPointersOp>(loc, memref1DPointerType, inputTensor, c_rank_minus_1);

    // Find length of pointer array
    Value npointers;
    if (rank == 1) {
        npointers = rewriter.create<ConstantIndexOp>(loc, 1);
    } else {
        Value dimForPointers;
        if (rank == 1 || typeIsCSR(inputType)) {
          dimForPointers = rewriter.create<ConstantIndexOp>(loc, 0);
        } else {
          dimForPointers = rewriter.create<ConstantIndexOp>(loc, 1);
        }
        npointers = rewriter.create<tensor::DimOp>(loc, inputTensor, dimForPointers);
    }

    // The last value from the pointers is the number of nonzero values
    Value nnz_ptype = rewriter.create<memref::LoadOp>(loc, ptrs, npointers);
    Value nnz = rewriter.create<mlir::IndexCastOp>(loc, nnz_ptype, indexType);

    rewriter.replaceOp(op, nnz);
    return success();
  };
};

class LowerDupRewrite : public OpRewritePattern<graphblas::DupOp> {
public:
  using OpRewritePattern<graphblas::DupOp>::OpRewritePattern;
  LogicalResult matchAndRewrite(graphblas::DupOp op, PatternRewriter &rewriter) const override {
    ModuleOp module = op->getParentOfType<ModuleOp>();
    Location loc = op->getLoc();
    Value inputTensor = op.input();
    Type inputType = inputTensor.getType();
    unsigned rank = inputType.dyn_cast<RankedTensorType>().getRank();

    Value duplicate = callDupTensor(rewriter, module, loc, inputTensor);
    if (rank == 2) {
      if (typeIsCSC(inputType)) {
        duplicate = convertToExternalCSC(rewriter, module, loc, duplicate);
      } else {
        duplicate = convertToExternalCSR(rewriter, module, loc, duplicate);
      }
    }

    rewriter.replaceOp(op, duplicate);
    return success();
  };
};

class LowerConvertLayoutRewrite : public OpRewritePattern<graphblas::ConvertLayoutOp> {
public:
  using OpRewritePattern<graphblas::ConvertLayoutOp>::OpRewritePattern;
  LogicalResult matchAndRewrite(graphblas::ConvertLayoutOp op, PatternRewriter &rewriter) const override {
    ModuleOp module = op->getParentOfType<ModuleOp>();
    Location loc = op->getLoc();

    Value inputTensor = op.input();
    Type inputType = inputTensor.getType();
    Type outputType = op->getResultTypes()[0];

    // Shortcut operation if no change
    if (inputType == outputType)
    {
      rewriter.replaceOp(op, inputTensor);
      return success();
    }

    // otherwise, the rest of this function changes the data layout
    Type valueType = inputType.dyn_cast<RankedTensorType>().getElementType();
    Type int64Type = rewriter.getIntegerType(64);
    Type indexType = rewriter.getIndexType();

    // Initial constants
    Value c0 = rewriter.create<ConstantIndexOp>(loc, 0);
    Value c1 = rewriter.create<ConstantIndexOp>(loc, 1);
    Value c0_64 = rewriter.create<ConstantIntOp>(loc, 0, int64Type);
    Value c1_64 = rewriter.create<ConstantIntOp>(loc, 1, int64Type);

    // Get sparse tensor info
    Type memref1DI64Type = MemRefType::get({-1}, int64Type);
    Type memref1DValueType = MemRefType::get({-1}, valueType);

    Value inputPtrs = rewriter.create<sparse_tensor::ToPointersOp>(loc, memref1DI64Type, inputTensor, c1);
    Value inputIndices = rewriter.create<sparse_tensor::ToIndicesOp>(loc, memref1DI64Type, inputTensor, c1);
    Value inputValues = rewriter.create<sparse_tensor::ToValuesOp>(loc, memref1DValueType, inputTensor);
    Value nrow = rewriter.create<graphblas::NumRowsOp>(loc, inputTensor);
    Value ncol = rewriter.create<graphblas::NumColsOp>(loc, inputTensor);
    Value ncols_plus_one = rewriter.create<mlir::AddIOp>(loc, ncol, c1);
    Value nnz = rewriter.create<graphblas::NumValsOp>(loc, inputTensor);

    Value duplicate = callEmptyLike(rewriter, module, loc, inputTensor);
    callResizeDim(rewriter, module, loc, duplicate, c0, nrow);
    callResizeDim(rewriter, module, loc, duplicate, c1, ncol);

    callResizePointers(rewriter, module, loc, duplicate, c1, ncols_plus_one);
    callResizeIndex(rewriter, module, loc, duplicate, c1, nnz);
    callResizeValues(rewriter, module, loc, duplicate, nnz);

    // verify function will ensure that this is CSR->CSC or CSC->CSR
    Value output;
    if (typeIsCSR(outputType)) {
      output = convertToExternalCSR(rewriter, module, loc, duplicate);
    } else if (typeIsCSC(outputType)) {
      output = convertToExternalCSC(rewriter, module, loc, duplicate);
    } else {
      assert(false && "Output type must be CSC or CSR.");
    }

    Value outputPtrs = rewriter.create<sparse_tensor::ToPointersOp>(loc, memref1DI64Type, output, c1);
    Value outputIndices = rewriter.create<sparse_tensor::ToIndicesOp>(loc, memref1DI64Type, output, c1);
    Value outputValues = rewriter.create<sparse_tensor::ToValuesOp>(loc, memref1DValueType, output);

    // compute number of non-zero entries per column of A

    // init B.pointers to zero
    scf::ForOp initLoop = rewriter.create<scf::ForOp>(loc, c0, ncol, c1);
    Value initLoopIdx = initLoop.getInductionVar();
    rewriter.setInsertionPointToStart(initLoop.getBody());
    rewriter.create<memref::StoreOp>(loc, c0_64, outputPtrs, initLoopIdx);
    rewriter.setInsertionPointAfter(initLoop);

    // store pointers
    scf::ForOp ptrLoop = rewriter.create<scf::ForOp>(loc, c0, nnz, c1);
    Value ptrLoopIdx = ptrLoop.getInductionVar();

    rewriter.setInsertionPointToStart(ptrLoop.getBody());
    Value colA64 = rewriter.create<memref::LoadOp>(loc, inputIndices, ptrLoopIdx);
    Value colA = rewriter.create<mlir::IndexCastOp>(loc, colA64, indexType);
    Value colB = rewriter.create<memref::LoadOp>(loc, outputPtrs, colA);
    Value colB1 = rewriter.create<mlir::AddIOp>(loc, colB, c1_64);
    rewriter.create<memref::StoreOp>(loc, colB1, outputPtrs, colA);

    rewriter.setInsertionPointAfter(ptrLoop);

    // cumsum the nnz per column to get Bp
    rewriter.create<memref::StoreOp>(loc, c0_64, outputPtrs, ncol);

    scf::ForOp colAccLoop = rewriter.create<scf::ForOp>(loc, c0, ncol, c1);
    Value colAccLoopIdx = colAccLoop.getInductionVar();

    rewriter.setInsertionPointToStart(colAccLoop.getBody());
    Value temp = rewriter.create<memref::LoadOp>(loc, outputPtrs, colAccLoopIdx);
    Value cumsum = rewriter.create<memref::LoadOp>(loc, outputPtrs, ncol);
    rewriter.create<memref::StoreOp>(loc, cumsum, outputPtrs, colAccLoopIdx);
    Value cumsum2 = rewriter.create<mlir::AddIOp>(loc, cumsum, temp);
    rewriter.create<memref::StoreOp>(loc, cumsum2, outputPtrs, ncol);

    rewriter.setInsertionPointAfter(colAccLoop);

    // copy values
    scf::ForOp outerLoop = rewriter.create<scf::ForOp>(loc, c0, nrow, c1);
    Value rowIdx = outerLoop.getInductionVar();

    rewriter.setInsertionPointToStart(outerLoop.getBody());
    Value row_64 = rewriter.create<mlir::IndexCastOp>(loc, rowIdx, int64Type);
    Value j_start_64 = rewriter.create<memref::LoadOp>(loc, inputPtrs, rowIdx);
    Value j_start = rewriter.create<mlir::IndexCastOp>(loc, j_start_64, indexType);
    Value row_plus1 = rewriter.create<mlir::AddIOp>(loc, rowIdx, c1);
    Value j_end_64 = rewriter.create<memref::LoadOp>(loc, inputPtrs, row_plus1);
    Value j_end = rewriter.create<mlir::IndexCastOp>(loc, j_end_64, indexType);

    scf::ForOp innerLoop = rewriter.create<scf::ForOp>(loc, j_start, j_end, c1);
    Value jj = innerLoop.getInductionVar();

    rewriter.setInsertionPointToStart(innerLoop.getBody());

    Value col_64 = rewriter.create<memref::LoadOp>(loc, inputIndices, jj);
    Value col = rewriter.create<mlir::IndexCastOp>(loc, col_64, indexType);
    Value dest_64 = rewriter.create<memref::LoadOp>(loc, outputPtrs, col);
    Value dest = rewriter.create<mlir::IndexCastOp>(loc, dest_64, indexType);
    rewriter.create<memref::StoreOp>(loc, row_64, outputIndices, dest);
    Value axjj = rewriter.create<memref::LoadOp>(loc, inputValues, jj);
    rewriter.create<memref::StoreOp>(loc, axjj, outputValues, dest);

    // Bp[col]++
    Value bp_inc = rewriter.create<memref::LoadOp>(loc, outputPtrs, col);
    Value bp_inc1 = rewriter.create<mlir::AddIOp>(loc, bp_inc, c1_64);
    rewriter.create<memref::StoreOp>(loc, bp_inc1, outputPtrs, col);

    rewriter.setInsertionPointAfter(outerLoop);

    Value last_last = rewriter.create<memref::LoadOp>(loc, outputPtrs, ncol);
    rewriter.create<memref::StoreOp>(loc, c0_64, outputPtrs, ncol);

    scf::ForOp finalLoop = rewriter.create<scf::ForOp>(loc, c0, ncol, c1);
    Value iCol = finalLoop.getInductionVar();

    rewriter.setInsertionPointToStart(finalLoop.getBody());

    Value swapTemp = rewriter.create<memref::LoadOp>(loc, outputPtrs, iCol);
    Value last = rewriter.create<memref::LoadOp>(loc, outputPtrs, ncol);
    rewriter.create<memref::StoreOp>(loc, last, outputPtrs, iCol);
    rewriter.create<memref::StoreOp>(loc, swapTemp, outputPtrs, ncol);

    rewriter.setInsertionPointAfter(finalLoop);

    rewriter.create<memref::StoreOp>(loc, last_last, outputPtrs, ncol);

    rewriter.replaceOp(op, output);

    cleanupIntermediateTensor(rewriter, module, loc, output);

    return success();
  };
};

class LowerTransposeRewrite : public OpRewritePattern<graphblas::TransposeOp> {
public:
  using OpRewritePattern<graphblas::TransposeOp>::OpRewritePattern;
  LogicalResult matchAndRewrite(graphblas::TransposeOp op,
                                PatternRewriter &rewriter) const override {
    ModuleOp module = op->getParentOfType<ModuleOp>();
    Location loc = op->getLoc();

    Value inputTensor = op.input();
    RankedTensorType inputType = inputTensor.getType().dyn_cast<RankedTensorType>();
    RankedTensorType outputType = op->getResultTypes()[0].dyn_cast<RankedTensorType>();

    bool inputTypeIsCSR = typeIsCSR(inputType);
    bool outputTypeIsCSR = typeIsCSR(outputType);

    // Add a graphblas.convert_layout op if the input and output compression types are the same
    if (inputTypeIsCSR == outputTypeIsCSR) {
      // TODO consider separating this out into its own rewrite pattern
      MLIRContext* context = op.getContext();
      Type inputTensorValueType = inputType.getElementType();
      llvm::ArrayRef<int64_t> inputShape = inputType.getShape();
      RankedTensorType newType = inputTypeIsCSR ?
        getCSCTensorType(context, inputShape, inputTensorValueType) :
        getCSRTensorType(context, inputShape, inputTensorValueType);
      graphblas::ConvertLayoutOp newConvertLayoutOp =
        rewriter.create<graphblas::ConvertLayoutOp>(loc, newType, inputTensor);
      Value newLayOutInputTensor = newConvertLayoutOp.getResult();
      graphblas::TransposeOp newTransposeOp =
        rewriter.create<graphblas::TransposeOp>(loc, outputType, newLayOutInputTensor);

      rewriter.replaceOp(op, newTransposeOp.getResult());

      return success();
    }

    // Cast types
    Value output = callDupTensor(rewriter, module, loc, inputTensor);
    if (inputTypeIsCSR) {
      output = convertToExternalCSC(rewriter, module, loc, output);
    } else {
      output = convertToExternalCSR(rewriter, module, loc, output);
    }

    // Swap sizes
    Value c0 = rewriter.create<ConstantIndexOp>(loc, 0);
    Value c1 = rewriter.create<ConstantIndexOp>(loc, 1);
    Value nrow = rewriter.create<graphblas::NumRowsOp>(loc, inputTensor);
    Value ncol = rewriter.create<graphblas::NumColsOp>(loc, inputTensor);
    Value cond = rewriter.create<CmpIOp>(op.getLoc(), CmpIPredicate::ne, nrow, ncol);
    scf::IfOp ifOp = rewriter.create<scf::IfOp>(loc, cond, /*withElseRegion=*/ false);
    rewriter.setInsertionPointToStart(&ifOp.thenRegion().front());
    callResizeDim(rewriter, module, loc, output, c0, ncol);
    callResizeDim(rewriter, module, loc, output, c1, nrow);

    // TODO we get an error when we have hard-coded/known sizes at compile time.

    rewriter.replaceOp(op, output);

    cleanupIntermediateTensor(rewriter, module, loc, output);

    return success();
  };
};

struct MatrixSelectOutputWriter {
  MatrixSelectOutputWriter(StringRef _selector, llvm::Optional<Value> _thunk)
    : selector(_selector)
    , thunk(_thunk)
  {
  };

  void createConstants(PatternRewriter &rewriter, Location loc) {
    Type int64Type = rewriter.getIntegerType(64);
    FloatType float64Type = rewriter.getF64Type();

    c0 = rewriter.create<ConstantIndexOp>(loc, 0);
    c1 = rewriter.create<ConstantIndexOp>(loc, 1);
    c0_64 = rewriter.create<ConstantIntOp>(loc, 0, int64Type);
    c1_64 = rewriter.create<ConstantIntOp>(loc, 1, int64Type);
    // TODO support other element types besides f64
    cf0 = rewriter.create<ConstantFloatOp>(loc, APFloat(0.0), float64Type);
  }

  void createTensor(PatternRewriter &rewriter, Location loc, ModuleOp module, Value input)
  {
    Type valueType = input.getType().dyn_cast<TensorType>().getElementType();
    Type int64Type = rewriter.getIntegerType(64);

    Type memref1DI64Type = MemRefType::get({-1}, int64Type);
    Type memref1DValueType = MemRefType::get({-1}, valueType);

    tensor = rewriter.create<graphblas::DupOp>(loc, input);
    Bp = rewriter.create<sparse_tensor::ToPointersOp>(loc, memref1DI64Type, tensor, c1);
    Bj = rewriter.create<sparse_tensor::ToIndicesOp>(loc, memref1DI64Type, tensor, c1);
    Bx = rewriter.create<sparse_tensor::ToValuesOp>(loc, memref1DValueType, tensor);
    rewriter.create<memref::StoreOp>(loc, c0_64, Bp, c0);
  };

  void createUpdateCurrCount(PatternRewriter &rewriter, Location loc, Value row, Value row_plus1)
  {
    Value bp_curr_count = rewriter.create<memref::LoadOp>(loc, Bp, row);
    rewriter.create<memref::StoreOp>(loc, bp_curr_count, Bp, row_plus1);
  };

  void createTestAndStore(PatternRewriter &rewriter, Location loc,
             Value row,
             Value col, Value val, Value row_plus1, Value col_64)
  {
    Type indexType = rewriter.getIndexType();

    Value keep;
    if (selector == "triu")
    {
      keep = rewriter.create<mlir::CmpIOp>(loc, mlir::CmpIPredicate::ugt, col, row);
    }
    else if (selector == "tril")
    {
      keep = rewriter.create<mlir::CmpIOp>(loc, mlir::CmpIPredicate::ult, col, row);
    }
    else if (selector == "gt")
    {
      keep = rewriter.create<mlir::CmpFOp>(loc, mlir::CmpFPredicate::OGT, val, thunk.getValue());
    }
    else
    {
      // this should be impossible becasue of validation
      assert(0);
    }

    scf::IfOp ifKeep = rewriter.create<scf::IfOp>(loc, keep, false /* no else region */);

    rewriter.setInsertionPointToStart(ifKeep.thenBlock());

    Value bj_pos_64 = rewriter.create<memref::LoadOp>(loc, Bp, row_plus1);
    Value bj_pos = rewriter.create<mlir::IndexCastOp>(loc, bj_pos_64, indexType);

    rewriter.create<memref::StoreOp>(loc, col_64, Bj, bj_pos);
    rewriter.create<memref::StoreOp>(loc, val, Bx, bj_pos);

    Value bj_pos_plus1 = rewriter.create<mlir::AddIOp>(loc, bj_pos_64, c1_64);
    rewriter.create<memref::StoreOp>(loc, bj_pos_plus1, Bp, row_plus1);

    rewriter.setInsertionPointAfter(ifKeep);
  };

  void createTrimValues(PatternRewriter &rewriter, Location loc, ModuleOp module)
  {
    Value nnz = rewriter.create<graphblas::NumValsOp>(loc, tensor);

    callResizeIndex(rewriter, module, loc, tensor, c1, nnz);
    callResizeValues(rewriter, module, loc, tensor, nnz);

    assert(typeIsCSR(tensor.getType()) &&
           "tensor expected to be CSR since createTensor is expected to have been called first.");
  };

  StringRef selector;
  llvm::Optional<Value> thunk;

  // frequently used values
  Value tensor;
  Value Bp;
  Value Bj;
  Value Bx;

  // frequently used constants
  Value c0;
  Value c1;
  Value cf0;
  Value c0_64;
  Value c1_64;
};

class LowerMatrixSelectRewrite : public OpRewritePattern<graphblas::MatrixSelectOp> {
public:
  using OpRewritePattern<graphblas::MatrixSelectOp>::OpRewritePattern;
  LogicalResult matchAndRewrite(graphblas::MatrixSelectOp op, PatternRewriter &rewriter) const override {
    ModuleOp module = op->getParentOfType<ModuleOp>();
    Location loc = op->getLoc();

    Value input = op.input();
    Type valueType = input.getType().dyn_cast<TensorType>().getElementType();
    Type int64Type = rewriter.getIntegerType(64);
    Type indexType = rewriter.getIndexType();
    Type memref1DI64Type = MemRefType::get({-1}, int64Type);
    Type memref1DValueType = MemRefType::get({-1}, valueType);

    OperandRange thunks = op.thunks();
    ArrayAttr selectors = op.selectors();

    // Initial constants
    Value c0 = rewriter.create<ConstantIndexOp>(loc, 0);
    Value c1 = rewriter.create<ConstantIndexOp>(loc, 1);

    // Get sparse tensor info
    Value nrow = rewriter.create<graphblas::NumRowsOp>(loc, input);
    Value Ap = rewriter.create<sparse_tensor::ToPointersOp>(loc, memref1DI64Type, input, c1);
    Value Aj = rewriter.create<sparse_tensor::ToIndicesOp>(loc, memref1DI64Type, input, c1);
    Value Ax = rewriter.create<sparse_tensor::ToValuesOp>(loc, memref1DValueType, input);

    int thunkIndex = 0;
    
    SmallVector<MatrixSelectOutputWriter*, 3> outputs;
    for (Attribute selectorAttr : selectors) {
      StringRef selector = selectorAttr.dyn_cast_or_null<StringAttr>().getValue();

      llvm::Optional<Value> thunk;
      if (supportedThunkNeedingSelectors.contains(selector)) {
        thunk = thunks[thunkIndex++];
      } else {
        thunk = llvm::None;
      }
      
      MatrixSelectOutputWriter *output = new MatrixSelectOutputWriter(selector, thunk);
      outputs.push_back(output);

      output->createConstants(rewriter, loc);
      output->createTensor(rewriter, loc, module, input);
    }

    // Loop
    scf::ForOp outerLoop = rewriter.create<scf::ForOp>(loc, c0, nrow, c1);
    Value row = outerLoop.getInductionVar();

    rewriter.setInsertionPointToStart(outerLoop.getBody());
    Value row_plus1 = rewriter.create<mlir::AddIOp>(loc, row, c1);

    for (MatrixSelectOutputWriter* output : outputs)
    {
      output->createUpdateCurrCount(rewriter, loc, row, row_plus1);
    }

    Value j_start_64 = rewriter.create<memref::LoadOp>(loc, Ap, row);
    Value j_end_64 = rewriter.create<memref::LoadOp>(loc, Ap, row_plus1);
    Value j_start = rewriter.create<mlir::IndexCastOp>(loc, j_start_64, indexType);
    Value j_end = rewriter.create<mlir::IndexCastOp>(loc, j_end_64, indexType);

    scf::ForOp innerLoop = rewriter.create<scf::ForOp>(loc, j_start, j_end, c1);

    Value jj = innerLoop.getInductionVar();

    rewriter.setInsertionPointToStart(innerLoop.getBody());
    Value col_64 = rewriter.create<memref::LoadOp>(loc, Aj, jj);
    Value col = rewriter.create<mlir::IndexCastOp>(loc, col_64, indexType);
    Value val = rewriter.create<memref::LoadOp>(loc, Ax, jj);

    for (MatrixSelectOutputWriter* output : outputs)
    {
      output->createTestAndStore(rewriter, loc, row, col, val, row_plus1, col_64);
    }

    rewriter.setInsertionPointAfter(outerLoop);

    // trim excess values
    SmallVector<Value, 3> outputTensors;
    for (MatrixSelectOutputWriter* output : outputs) {
      output->createTrimValues(rewriter, loc, module);
      outputTensors.push_back(output->tensor);
    }
    rewriter.replaceOp(op, outputTensors);

    for (Value output : outputTensors) {
      cleanupIntermediateTensor(rewriter, module, loc, output);
    }

    return success();
  };
};

class LowerMatrixReduceToVectorRewrite : public OpRewritePattern<graphblas::MatrixReduceToVectorOp>
{
public:
  using OpRewritePattern<graphblas::MatrixReduceToVectorOp>::OpRewritePattern;
  LogicalResult matchAndRewrite(graphblas::MatrixReduceToVectorOp op, PatternRewriter &rewriter) const override
  {
    ModuleOp module = op->getParentOfType<ModuleOp>();
    Location loc = op->getLoc();
    
    Value matrix = op.input();
    StringRef aggregator = op.aggregator();
    int axis = op.axis();
    
    RankedTensorType matrixType = op.input().getType().dyn_cast<RankedTensorType>();
    Type elementType = matrixType.getElementType();
<<<<<<< HEAD

    ArrayRef<int64_t> matrixShape = matrixType.getShape();
    if (matrixShape[0] != -1 || matrixShape[1] != -1) {
      // TODO consider moving this out to its own rewrite pattern
      MLIRContext* context = op.getContext();
      
      static const ArrayRef<int64_t> newMatrixShape = {-1, -1};
      bool inputTypeIsCSR = typeIsCSR(matrixType);
      RankedTensorType newMatrixType = inputTypeIsCSR ?
=======
    ArrayRef<int64_t> matrixShape = matrixType.getShape();

    bool matrixTypeIsCSR = typeIsCSR(matrixType);
    if ((axis == 0 && matrixTypeIsCSR) || (axis == 1 && !matrixTypeIsCSR)) {
      // TODO consider moving this out to its own rewrite pattern
      
      MLIRContext* context = op.getContext();
      
      RankedTensorType newMatrixType = matrixTypeIsCSR ?
        getCSCTensorType(context, matrixShape, elementType) :
        getCSRTensorType(context, matrixShape, elementType);
      graphblas::ConvertLayoutOp newConvertLayoutOp =
        rewriter.create<graphblas::ConvertLayoutOp>(loc, newMatrixType, matrix);
      Value newLayoutInputTensor = newConvertLayoutOp.getResult();
      Type originalVectorType = op->getResultTypes()[0];
      graphblas::MatrixReduceToVectorOp newReduceOp =
        rewriter.create<graphblas::MatrixReduceToVectorOp>(loc, originalVectorType, newLayoutInputTensor, aggregator, axis);
      
      rewriter.replaceOp(op, newReduceOp.getResult());
      
      return success();
    }

    if (matrixShape[0] != -1 || matrixShape[1] != -1) {
      // TODO consider moving this out to its own rewrite pattern

      // TODO this casting doesn't actually safely lower down to the LLVM dialect
      // since it doesn't survive the --sparse-tensor-conversion pass
      
      MLIRContext* context = op.getContext();
      
      static const ArrayRef<int64_t> newMatrixShape = {-1, -1};
      RankedTensorType newMatrixType = matrixTypeIsCSR ?
>>>>>>> 29b583aa
        getCSRTensorType(context, newMatrixShape, elementType) :
        getCSCTensorType(context, newMatrixShape, elementType);
      
      Value castMatrix = rewriter.create<tensor::CastOp>(loc, newMatrixType, matrix);

      static const ArrayRef<int64_t> newVectorShape = {-1};
      Type resultVectorType = getCompressedVectorType(context, newVectorShape, elementType);
      Value resultVector =
	rewriter.create<graphblas::MatrixReduceToVectorOp>(loc, resultVectorType, castMatrix, aggregator, axis);
      
      Type originalVectorType = op->getResultTypes()[0];
      Value castVector = rewriter.create<tensor::CastOp>(loc, originalVectorType, resultVector);
      
      rewriter.replaceOp(op, castVector);
      
      return success();
    }

    Type indexType = rewriter.getIndexType();
    Type int64Type = rewriter.getIntegerType(64);

    Type memref1DValueType = MemRefType::get({-1}, elementType);
    MemRefType memref1DI64Type = MemRefType::get({-1}, int64Type);
    
    sparse_tensor::SparseTensorEncodingAttr sparseEncoding =
      sparse_tensor::getSparseTensorEncoding(matrixType);
    unsigned pointerBitWidth = sparseEncoding.getPointerBitWidth();
    Type pointerType = rewriter.getIntegerType(pointerBitWidth);
    Type memref1DPointerType = MemRefType::get({-1}, pointerType);
    
    Value c0_elementType =
      llvm::TypeSwitch<Type, Value>(elementType)
      .Case<IntegerType>([&](IntegerType type)
			 { return rewriter.create<ConstantOp>(loc, rewriter.getIntegerAttr(elementType, 0)); })
      .Case<FloatType>([&](FloatType type)
		       { return rewriter.create<ConstantOp>(loc, rewriter.getFloatAttr(elementType, 0.0)); });
    Value c0 = rewriter.create<ConstantIndexOp>(loc, 0);
    Value c1 = rewriter.create<ConstantIndexOp>(loc, 1);
    Value c2 = rewriter.create<ConstantIndexOp>(loc, 2);
<<<<<<< HEAD
    
=======

>>>>>>> 29b583aa
    Value nrows = rewriter.create<tensor::DimOp>(loc, matrix, c0);
    
    Value matrixPointers =
      rewriter.create<sparse_tensor::ToPointersOp>(loc, memref1DPointerType, matrix, c1);
    
    Value matrixValues = rewriter.create<sparse_tensor::ToValuesOp>(loc, memref1DValueType, matrix);

    int64_t outputLength = (axis == 1) ? matrixShape[0] : matrixShape[1];
    ArrayRef<int64_t> outputShape = {outputLength};
    Value output = callEmpty(rewriter, module, loc, matrix, outputShape);

    callResizeDim(rewriter, module, loc, output, c0, nrows);
    
    scf::ForOp nnzLoop = rewriter.create<scf::ForOp>(loc, c0, nrows, c1, ValueRange{c0});
    {
      rewriter.setInsertionPointToStart(nnzLoop.getBody());
      Value numNonEmptyRows = nnzLoop.getLoopBody().getArgument(1);
      Value matrixRowIndex = nnzLoop.getInductionVar();
      Value nextMatrixRowIndex = rewriter.create<AddIOp>(loc, matrixRowIndex, c1).getResult();
      Value firstPtr64 = rewriter.create<memref::LoadOp>(loc, matrixPointers, matrixRowIndex);
      Value secondPtr64 = rewriter.create<memref::LoadOp>(loc, matrixPointers, nextMatrixRowIndex);
      Value rowIsEmpty = rewriter.create<CmpIOp>(loc, CmpIPredicate::eq, firstPtr64, secondPtr64);
      scf::IfOp ifRowIsEmptyBlock = rewriter.create<scf::IfOp>(loc, TypeRange{indexType}, rowIsEmpty, true);
      rewriter.setInsertionPointToStart(ifRowIsEmptyBlock.thenBlock());
      rewriter.create<scf::YieldOp>(loc, ValueRange{numNonEmptyRows});
      rewriter.setInsertionPointToStart(ifRowIsEmptyBlock.elseBlock());
      Value incrementedNumNonEmptyRows = rewriter.create<AddIOp>(loc, numNonEmptyRows, c1).getResult();
      rewriter.create<scf::YieldOp>(loc, ValueRange{incrementedNumNonEmptyRows});
      rewriter.setInsertionPointAfter(ifRowIsEmptyBlock);
      Value updatedNumNonEmptyRows = ifRowIsEmptyBlock.getResult(0);
      rewriter.create<scf::YieldOp>(loc, ValueRange{updatedNumNonEmptyRows});
      rewriter.setInsertionPointAfter(nnzLoop);
    }
    Value outputNNZ = nnzLoop.getResult(0);
    
    callResizePointers(rewriter, module, loc, output, c0, c2);
    callResizeIndex(rewriter, module, loc, output, c0, outputNNZ);
    callResizeValues(rewriter, module, loc, output, outputNNZ);
    
    Value outputPointers =
      rewriter.create<sparse_tensor::ToPointersOp>(loc, memref1DPointerType, output, c0);
    Value outputNNZ_i64 = rewriter.create<IndexCastOp>(loc, outputNNZ, int64Type);
    rewriter.create<memref::StoreOp>(loc, outputNNZ_i64, outputPointers, c1);

    Value outputIndices = rewriter.create<sparse_tensor::ToIndicesOp>(loc, memref1DI64Type, output, c0);
    Value outputValues = rewriter.create<sparse_tensor::ToValuesOp>(loc, memref1DValueType, output);
    
    scf::ForOp reduceLoop = rewriter.create<scf::ForOp>(loc, c0, nrows, c1, ValueRange{c0});
    {
      rewriter.setInsertionPointToStart(reduceLoop.getBody());
      Value outputValuesPosition = reduceLoop.getLoopBody().getArgument(1);
      Value rowIndex = reduceLoop.getInductionVar();
      Value ptr64 = rewriter.create<memref::LoadOp>(loc, matrixPointers, rowIndex);
      Value nextRowIndex = rewriter.create<AddIOp>(loc, rowIndex, c1).getResult();
      Value nextPtr64 = rewriter.create<memref::LoadOp>(loc, matrixPointers, nextRowIndex);
      Value rowIsNonEmpty = rewriter.create<CmpIOp>(loc, CmpIPredicate::ne, ptr64, nextPtr64);
      scf::IfOp ifRowIsNonEmptyBlock = rewriter.create<scf::IfOp>(loc, TypeRange{indexType}, rowIsNonEmpty, true);
      {
	rewriter.setInsertionPointToStart(ifRowIsNonEmptyBlock.thenBlock());
	{
	  Value ptr = rewriter.create<IndexCastOp>(loc, ptr64, indexType);
	  Value nextPtr = rewriter.create<IndexCastOp>(loc, nextPtr64, indexType);
	  scf::ForOp rowSumLoop = rewriter.create<scf::ForOp>(loc, ptr, nextPtr, c1, ValueRange{c0_elementType});
	  {
	    rewriter.setInsertionPointToStart(rowSumLoop.getBody());
	    Value currentSum = rowSumLoop.getLoopBody().getArgument(1);
	    Value currentPtr = rowSumLoop.getInductionVar();
	    Value rowValue = rewriter.create<memref::LoadOp>(loc, matrixValues, currentPtr);
	    Value updatedSum = llvm::TypeSwitch<Type, Value>(elementType)
	      .Case<IntegerType>([&](IntegerType type)
				 { return rewriter.create<AddIOp>(loc, rowValue, currentSum).getResult(); })
	      .Case<FloatType>([&](FloatType type)
			       { return rewriter.create<AddFOp>(loc, rowValue, currentSum).getResult(); });
	    rewriter.create<scf::YieldOp>(loc, ValueRange{updatedSum});
	    rewriter.setInsertionPointAfter(rowSumLoop);
	  }
	  Value rowSum = rowSumLoop.getResult(0);
	  rewriter.create<memref::StoreOp>(loc, rowSum, outputValues, outputValuesPosition);
	  Value rowIndex64 = rewriter.create<IndexCastOp>(loc, rowIndex, int64Type);
	  rewriter.create<memref::StoreOp>(loc, rowIndex64, outputIndices, outputValuesPosition);
	  Value updatedOutputValuesPosition = rewriter.create<AddIOp>(loc, outputValuesPosition, c1).getResult();
	  rewriter.create<scf::YieldOp>(loc, ValueRange{updatedOutputValuesPosition});
	}
	
	rewriter.setInsertionPointToStart(ifRowIsNonEmptyBlock.elseBlock());
	{
	  rewriter.create<scf::YieldOp>(loc, ValueRange{outputValuesPosition});
	}
	
	rewriter.setInsertionPointAfter(ifRowIsNonEmptyBlock);
      }
      
      Value nextOutputValuesPosition = ifRowIsNonEmptyBlock.getResult(0);
      rewriter.create<scf::YieldOp>(loc, ValueRange{nextOutputValuesPosition});

      rewriter.setInsertionPointAfter(reduceLoop);
    }

    rewriter.replaceOp(op, output);
    
    return success();
  };
};

class LowerMatrixReduceToScalarRewrite : public OpRewritePattern<graphblas::MatrixReduceToScalarOp>
{
public:
  using OpRewritePattern<graphblas::MatrixReduceToScalarOp>::OpRewritePattern;
  LogicalResult matchAndRewrite(graphblas::MatrixReduceToScalarOp op, PatternRewriter &rewriter) const override
  {
    Value input = op.input();
    StringRef aggregator = op.aggregator();
    Location loc = op->getLoc();

    RankedTensorType operandType = op.input().getType().dyn_cast<RankedTensorType>();
    Type valueType = operandType.getElementType();

    // New op
    graphblas::MatrixReduceToScalarGenericOp newReduceOp = rewriter.create<graphblas::MatrixReduceToScalarGenericOp>(
        loc, op->getResultTypes(), input, 2);

    if (aggregator == "plus")
    {
      // Insert agg identity block
      Region &aggIdentityRegion = newReduceOp.getRegion(0);
      /*Block *aggIdentityBlock = */ rewriter.createBlock(&aggIdentityRegion, {}, {});

      Value aggIdentity = llvm::TypeSwitch<Type, Value>(valueType)
                              .Case<IntegerType>([&](IntegerType type)
                                                 { return rewriter.create<ConstantIntOp>(loc, 0, type.getWidth()); })
                              .Case<FloatType>([&](FloatType type)
                                               { return rewriter.create<ConstantFloatOp>(loc, APFloat(0.0), type); });
      rewriter.create<graphblas::YieldOp>(loc, graphblas::YieldKind::AGG_IDENTITY, aggIdentity);

      // Insert agg block
      Region &aggRegion = newReduceOp.getRegion(1);
      Block *aggBlock = rewriter.createBlock(&aggRegion, {}, {valueType, valueType});
      Value lhs = aggBlock->getArgument(0);
      Value rhs = aggBlock->getArgument(1);

      Value aggResult = llvm::TypeSwitch<Type, Value>(valueType)
                        .Case<IntegerType>([&](IntegerType type)
                                           { return rewriter.create<AddIOp>(loc, lhs, rhs).getResult(); })
                        .Case<FloatType>([&](FloatType type)
                                         { return rewriter.create<AddFOp>(loc, lhs, rhs).getResult(); });
      rewriter.create<graphblas::YieldOp>(loc, graphblas::YieldKind::AGG, aggResult);
    } else {
      return op.emitError("\"" + aggregator + "\" is not a supported aggregator.");
    }

    rewriter.replaceOp(op, newReduceOp.getResult());

    return success();
  };
};

class LowerMatrixReduceToScalarGenericRewrite : public OpRewritePattern<graphblas::MatrixReduceToScalarGenericOp> {
public:
  using OpRewritePattern<graphblas::MatrixReduceToScalarGenericOp>::OpRewritePattern;
  LogicalResult matchAndRewrite(graphblas::MatrixReduceToScalarGenericOp op, PatternRewriter &rewriter) const override {
    Value input = op.input();
    Location loc = op->getLoc();

    RankedTensorType operandType = op.input().getType().dyn_cast<RankedTensorType>();
    Type valueType = operandType.getElementType();
    Type int64Type = rewriter.getIntegerType(64); // TODO should we get this from the sparse encoding?
    Type indexType = rewriter.getIndexType();

    // Required blocks
    RegionRange extensions = op.extensions();
    ExtensionBlocks extBlocks;
    std::set<graphblas::YieldKind> required = {graphblas::YieldKind::AGG_IDENTITY, graphblas::YieldKind::AGG};
    LogicalResult extractResult = extBlocks.extractBlocks(op, extensions, required, {});

    if (extractResult.failed())
    {
      return extractResult;
    }

    // insert agg identity
    graphblas::YieldOp aggIdentityYield = llvm::dyn_cast_or_null<graphblas::YieldOp>(extBlocks.aggIdentity->getTerminator());
    rewriter.mergeBlocks(extBlocks.aggIdentity, rewriter.getBlock(), {});
    Value c0Accumulator = aggIdentityYield.values().front();
    rewriter.eraseOp(aggIdentityYield);

    // initial constants
    Value c0 = rewriter.create<ConstantIndexOp>(loc, 0);
    Value c1 = rewriter.create<ConstantIndexOp>(loc, 1);

    // Get sparse tensor info
    MemRefType memref1DI64Type = MemRefType::get({-1}, int64Type);
    MemRefType memref1DValueType = MemRefType::get({-1}, valueType);

    Value nrows = rewriter.create<graphblas::NumRowsOp>(loc, input);
    sparse_tensor::ToPointersOp inputPtrs = rewriter.create<sparse_tensor::ToPointersOp>(loc, memref1DI64Type, input, c1);
    sparse_tensor::ToValuesOp inputValues = rewriter.create<sparse_tensor::ToValuesOp>(loc, memref1DValueType, input);
    memref::LoadOp nnz64 = rewriter.create<memref::LoadOp>(loc, inputPtrs, nrows);
    IndexCastOp nnz = rewriter.create<IndexCastOp>(loc, nnz64, indexType);

    // begin loop
    scf::ParallelOp valueLoop = rewriter.create<scf::ParallelOp>(loc, c0, nnz.getResult(), c1, c0Accumulator);
    ValueRange valueLoopIdx = valueLoop.getInductionVars();

    rewriter.setInsertionPointToStart(valueLoop.getBody());
    memref::LoadOp y = rewriter.create<memref::LoadOp>(loc, inputValues, valueLoopIdx);

    scf::ReduceOp reducer = rewriter.create<scf::ReduceOp>(loc, y);
    BlockArgument lhs = reducer.getRegion().getArgument(0);
    BlockArgument rhs = reducer.getRegion().getArgument(1);

    rewriter.setInsertionPointToStart(&reducer.getRegion().front());

    graphblas::YieldOp aggYield = llvm::dyn_cast_or_null<graphblas::YieldOp>(extBlocks.agg->getTerminator());
    rewriter.mergeBlocks(extBlocks.agg, rewriter.getBlock(), {lhs, rhs});
    Value result = aggYield.values().front();
    rewriter.eraseOp(aggYield);

    rewriter.create<scf::ReduceReturnOp>(loc, result);

    rewriter.setInsertionPointAfter(reducer);

    rewriter.replaceOp(op, valueLoop.getResult(0));

    return success();
  };
};

class LowerMatrixApplyRewrite : public OpRewritePattern<graphblas::MatrixApplyOp> {
public:
  using OpRewritePattern<graphblas::MatrixApplyOp>::OpRewritePattern;
  LogicalResult matchAndRewrite(graphblas::MatrixApplyOp op, PatternRewriter &rewriter) const override {
    ModuleOp module = op->getParentOfType<ModuleOp>(); /* ignore unused variable for debugging */ (void)module;
    Location loc = op->getLoc();

    Type valueType = op.input().getType().dyn_cast<RankedTensorType>().getElementType();

    Value input = op.input();
    Value thunk = op.thunk();
    StringRef apply_operator = op.apply_operator();

    // New op
    graphblas::MatrixApplyGenericOp newApplyOp = rewriter.create<graphblas::MatrixApplyGenericOp>(
        loc, op->getResultTypes(), input, 1);

    // Insert transformOut block
    Region &transformOutRegion = newApplyOp.getRegion(0);
    Block *transformOutBlock = rewriter.createBlock(&transformOutRegion, {}, {valueType});

    Value transformResult;
    if (apply_operator == "min")
    {
      Value val = transformOutBlock->getArgument(0);
      Value cmp = rewriter.create<mlir::CmpFOp>(loc, mlir::CmpFPredicate::OLT, val, thunk);
      transformResult = rewriter.create<mlir::SelectOp>(loc, cmp, val, thunk);
    } else {
      return op.emitError("\"" + apply_operator + "\" is not a supported apply_operator.");
    };

    rewriter.create<graphblas::YieldOp>(loc, graphblas::YieldKind::TRANSFORM_OUT, transformResult);

    rewriter.replaceOp(op, newApplyOp.getResult());

    return success();
  };
};

class LowerMatrixApplyGenericRewrite : public OpRewritePattern<graphblas::MatrixApplyGenericOp>
{
public:
  using OpRewritePattern<graphblas::MatrixApplyGenericOp>::OpRewritePattern;
  LogicalResult matchAndRewrite(graphblas::MatrixApplyGenericOp op, PatternRewriter &rewriter) const override
  {
    ModuleOp module = op->getParentOfType<ModuleOp>();
    Location loc = op->getLoc();

    Type valueType = op.input().getType().dyn_cast<RankedTensorType>().getElementType();
    Type memref1DValueType = MemRefType::get({-1}, valueType);

    Value inputTensor = op.input();

    // Required blocks
    RegionRange extensions = op.extensions();
    ExtensionBlocks extBlocks;
    std::set<graphblas::YieldKind> required = {graphblas::YieldKind::TRANSFORM_OUT};
    LogicalResult extractResult = extBlocks.extractBlocks(op, extensions, required, {});

    if (extractResult.failed())
    {
      return extractResult;
    }

    // Initial constants
    Value c0 = rewriter.create<ConstantIndexOp>(loc, 0);
    Value c1 = rewriter.create<ConstantIndexOp>(loc, 1);

    // Get sparse tensor info
    Value output = rewriter.create<graphblas::DupOp>(loc, inputTensor);
    Value inputValues = rewriter.create<sparse_tensor::ToValuesOp>(loc, memref1DValueType, inputTensor);
    Value outputValues = rewriter.create<sparse_tensor::ToValuesOp>(loc, memref1DValueType, output);

    Value nnz = rewriter.create<graphblas::NumValsOp>(loc, inputTensor);

    // Loop over values
    scf::ParallelOp valueLoop = rewriter.create<scf::ParallelOp>(loc, c0, nnz, c1);
    ValueRange valueLoopIdx = valueLoop.getInductionVars();

    rewriter.setInsertionPointToStart(valueLoop.getBody());
    Value val = rewriter.create<memref::LoadOp>(loc, inputValues, valueLoopIdx);

    // scf::ParallelOp automatically gets an empty scf.yield at the end which we need to insert before
    Operation *scfYield = valueLoop.getBody()->getTerminator();

    // insert transformOut block
    graphblas::YieldOp transformOutYield = llvm::dyn_cast_or_null<graphblas::YieldOp>(extBlocks.transformOut->getTerminator());

    rewriter.mergeBlockBefore(extBlocks.transformOut, scfYield, {val});
    Value result = transformOutYield.values().front();
    rewriter.eraseOp(transformOutYield);

    rewriter.create<memref::StoreOp>(loc, result, outputValues, valueLoopIdx);

    // end value loop
    rewriter.setInsertionPointAfter(valueLoop);

    // Add return op
    rewriter.replaceOp(op, output);

    cleanupIntermediateTensor(rewriter, module, loc, output);

    return success();
  };
};

class LowerMatrixMultiplyRewrite : public OpRewritePattern<graphblas::MatrixMultiplyOp> {
public:
  using OpRewritePattern<graphblas::MatrixMultiplyOp>::OpRewritePattern;
  LogicalResult matchAndRewrite(graphblas::MatrixMultiplyOp op, PatternRewriter &rewriter) const override {
    ModuleOp module = op->getParentOfType<ModuleOp>(); /* ignore unused variable for debugging */ (void)module;
    Location loc = op->getLoc();

    // Inputs
    ValueRange operands = op.getOperands();
    StringRef semiring = op.semiring();

    // Types
    // Can't use result here because it might be a scalar (vector-vector)
    Type valueType = op.a().getType().dyn_cast<RankedTensorType>().getElementType();

    // New op
    ArrayRef<NamedAttribute> attributes;
    graphblas::MatrixMultiplyGenericOp newMultOp = rewriter.create<graphblas::MatrixMultiplyGenericOp>(
      loc, op->getResultTypes(), operands, attributes, 3);

    // Insert additive identity
    Region &addIdentityRegion = newMultOp.getRegion(0);
    Value addIdentity;
    /*Block *addIdentityBlock = */ rewriter.createBlock(&addIdentityRegion, {}, {});
    if (semiring == "plus_pair" || semiring == "plus_times" || semiring == "plus_plus") {
      // Add identity
      addIdentity = llvm::TypeSwitch<Type, Value>(valueType)
                              .Case<IntegerType>([&](IntegerType type)
                                                 { return rewriter.create<ConstantIntOp>(loc, 0, type.getWidth()); })
                              .Case<FloatType>([&](FloatType type)
                                               { return rewriter.create<ConstantFloatOp>(loc, APFloat(0.0), type); });
    } else if (semiring == "min_plus") {
      addIdentity = llvm::TypeSwitch<Type, Value>(valueType)
                              .Case<IntegerType>([&](IntegerType type)
                                                 { return rewriter.create<ConstantOp>(loc, rewriter.getIntegerAttr(valueType, APInt::getSignedMaxValue(type.getWidth()))); })
                              .Case<FloatType>([&](FloatType type)
                                                 { return rewriter.create<ConstantOp>(loc, rewriter.getFloatAttr(valueType, APFloat::getLargest(type.getFloatSemantics(), false))); });
    } else {
      return op.emitError("\"" + semiring + "\" is not a supported semiring.");
    }
    rewriter.create<graphblas::YieldOp>(loc, graphblas::YieldKind::ADD_IDENTITY, addIdentity);

    // Insert additive operation
    Region &addRegion = newMultOp.getRegion(1);
    Block *addBlock = rewriter.createBlock(&addRegion, {}, {valueType, valueType});
    Value addBlockArg0 = addBlock->getArgument(0);
    Value addBlockArg1 = addBlock->getArgument(1);
    Value addResult;
    if (semiring == "plus_pair" || semiring == "plus_times" || semiring == "plus_plus") {
      // Insert add operation
      addResult = llvm::TypeSwitch<Type, Value>(valueType)
                      .Case<IntegerType>([&](IntegerType type)
                                         { return rewriter.create<AddIOp>(loc, addBlockArg0, addBlockArg1); })
                      .Case<FloatType>([&](FloatType type)
                                       { return rewriter.create<AddFOp>(loc, addBlockArg0, addBlockArg1); });
    } else if (semiring == "min_plus") {
      Value cmp = llvm::TypeSwitch<Type, Value>(valueType)
                      .Case<IntegerType>([&](IntegerType type)
                                         { return rewriter.create<CmpIOp>(loc, CmpIPredicate::slt, addBlockArg0, addBlockArg1); })
                      .Case<FloatType>([&](FloatType type)
                                         { return rewriter.create<CmpFOp>(loc, CmpFPredicate::OLT, addBlockArg0, addBlockArg1); });
      addResult = rewriter.create<SelectOp>(loc, cmp, addBlockArg0, addBlockArg1);
    } else {
      return op.emitError("\"" + semiring + "\" is not a supported semiring.");
    }
    rewriter.create<graphblas::YieldOp>(loc, graphblas::YieldKind::ADD, addResult);

    // Insert multiplicative operation
    Region &multRegion = newMultOp.getRegion(2);
    Block *multBlock = rewriter.createBlock(&multRegion, {}, {valueType, valueType});
    Value multBlockArg0 = multBlock->getArgument(0);
    Value multBlockArg1 = multBlock->getArgument(1);
    Value multResult;

    if (semiring == "plus_pair") {
      multResult = llvm::TypeSwitch<Type, Value>(valueType)
                       .Case<IntegerType>([&](IntegerType type)
                                          { return rewriter.create<ConstantIntOp>(loc, 1, type.getWidth()); })
                       .Case<FloatType>([&](FloatType type)
                                        { return rewriter.create<ConstantFloatOp>(loc, APFloat(1.0), type); });
    } else if (semiring == "plus_times") {
      multResult = llvm::TypeSwitch<Type, Value>(valueType)
                       .Case<IntegerType>([&](IntegerType type)
                                          { return rewriter.create<MulIOp>(loc, multBlockArg0, multBlockArg1); })
                       .Case<FloatType>([&](FloatType type)
                                        { return rewriter.create<MulFOp>(loc, multBlockArg0, multBlockArg1); });
    } else if (semiring == "plus_plus" || semiring == "min_plus") {
      multResult = llvm::TypeSwitch<Type, Value>(valueType)
                       .Case<IntegerType>([&](IntegerType type)
                                          { return rewriter.create<AddIOp>(loc, multBlockArg0, multBlockArg1); })
                       .Case<FloatType>([&](FloatType type)
                                        { return rewriter.create<AddFOp>(loc, multBlockArg0, multBlockArg1); });
    } else {
      return op.emitError("\"" + semiring + "\" is not a supported semiring.");
    }
    rewriter.create<graphblas::YieldOp>(loc, graphblas::YieldKind::MULT, multResult);

    rewriter.setInsertionPointAfter(newMultOp);

    rewriter.replaceOp(op, newMultOp.getResult());

    return success();
  };
};

class LowerMatrixMultiplyGenericRewrite : public OpRewritePattern<graphblas::MatrixMultiplyGenericOp> {
public:
  using OpRewritePattern<graphblas::MatrixMultiplyGenericOp>::OpRewritePattern;
  LogicalResult matchAndRewrite(graphblas::MatrixMultiplyGenericOp op, PatternRewriter &rewriter) const override {
    // Required blocks
    RegionRange extensions = op.extensions();
    ExtensionBlocks extBlocks;
    std::set<graphblas::YieldKind> required = {
        graphblas::YieldKind::ADD_IDENTITY,
        graphblas::YieldKind::ADD,
        graphblas::YieldKind::MULT
    };
    std::set<graphblas::YieldKind> optional = {graphblas::YieldKind::TRANSFORM_OUT};
    LogicalResult extractResult = extBlocks.extractBlocks(op, extensions, required, optional);

    if (extractResult.failed()) {
      return extractResult;
    }

    // Inputs
    Value A = op.a();
    Value B = op.b();

    unsigned aRank = A.getType().dyn_cast<RankedTensorType>().getRank();
    unsigned bRank = B.getType().dyn_cast<RankedTensorType>().getRank();

    if (aRank == 2 && bRank == 2)
      return rewriteMatrixMatrixMultiplication(op, rewriter, extBlocks);
    else if (aRank == 2 && bRank == 1)
      return rewriteMatrixVectorMultiplication(op, rewriter, extBlocks);
    else if (aRank == 1 && bRank == 2)
      return rewriteVectorMatrixMultiplication(op, rewriter, extBlocks);
    else
      return rewriteVectorVectorMultiplication(op, rewriter, extBlocks);
  };

private:
  LogicalResult rewriteMatrixMatrixMultiplication(graphblas::MatrixMultiplyGenericOp op, PatternRewriter &rewriter, ExtensionBlocks extBlocks) const {
    ModuleOp module = op->getParentOfType<ModuleOp>();
    Location loc = op->getLoc();

    // Inputs
    Value A = op.a();
    Value B = op.b();
    Value mask = op.mask();

    // Types
    Type indexType = rewriter.getIndexType();
    Type int64Type = rewriter.getIntegerType(64);
    Type valueType = op.getResult().getType().dyn_cast<RankedTensorType>().getElementType();

    MemRefType memref1DI64Type = MemRefType::get({-1}, int64Type);
    MemRefType memref1DValueType = MemRefType::get({-1}, valueType);

    // Initial constants
    Value c0 = rewriter.create<ConstantIndexOp>(loc, 0);
    Value c1 = rewriter.create<ConstantIndexOp>(loc, 1);
    Value ci0 = rewriter.create<ConstantIntOp>(loc, 0, int64Type);

    Value nrow = rewriter.create<graphblas::NumRowsOp>(loc, A);
    Value ncol = rewriter.create<graphblas::NumColsOp>(loc, B);
    Value nk = rewriter.create<graphblas::NumColsOp>(loc, A); // guaranteed equal to B.rows
    Value nrow_plus_one = rewriter.create<AddIOp>(loc, nrow, c1);

    Value C = callEmptyLike(rewriter, module, loc, A);
    callResizeDim(rewriter, module, loc, C, c0, nrow);
    callResizeDim(rewriter, module, loc, C, c1, ncol);
    callResizePointers(rewriter, module, loc, C, c1, nrow_plus_one);
    C = convertToExternalCSR(rewriter, module, loc, C);

    Value Ap = rewriter.create<sparse_tensor::ToPointersOp>(loc, memref1DI64Type, A, c1);
    Value Aj = rewriter.create<sparse_tensor::ToIndicesOp>(loc, memref1DI64Type, A, c1);
    Value Ax = rewriter.create<sparse_tensor::ToValuesOp>(loc, memref1DValueType, A);
    Value Bp = rewriter.create<sparse_tensor::ToPointersOp>(loc, memref1DI64Type, B, c1);
    Value Bi = rewriter.create<sparse_tensor::ToIndicesOp>(loc, memref1DI64Type, B, c1);
    Value Bx = rewriter.create<sparse_tensor::ToValuesOp>(loc, memref1DValueType, B);
    Value Cp = rewriter.create<sparse_tensor::ToPointersOp>(loc, memref1DI64Type, C, c1);
    Value Mp, Mj;
    if (mask)
    {
        Mp = rewriter.create<sparse_tensor::ToPointersOp>(loc, memref1DI64Type, mask, c1);
        Mj = rewriter.create<sparse_tensor::ToIndicesOp>(loc, memref1DI64Type, mask, c1);
    }

    // 1st pass
    //   Compute the number of nonzero entries per row.
    //   Store results in Cp
    //   The rows in A are the fixed elements, while the columns of B are the iteration element
    scf::ParallelOp rowLoop1 = rewriter.create<scf::ParallelOp>(loc, c0, nrow, c1);
    Value row = rowLoop1.getInductionVars()[0];
    rewriter.setInsertionPointToStart(rowLoop1.getBody());

    Value colStart64 = rewriter.create<memref::LoadOp>(loc, Ap, row);
    Value rowPlus1 = rewriter.create<AddIOp>(loc, row, c1);
    Value colEnd64 = rewriter.create<memref::LoadOp>(loc, Ap, rowPlus1);
    Value cmpColSame = rewriter.create<CmpIOp>(loc, CmpIPredicate::eq, colStart64, colEnd64);

    scf::IfOp ifBlock_rowTotal = rewriter.create<scf::IfOp>(loc, int64Type, cmpColSame, true);
    // if cmpColSame
    rewriter.setInsertionPointToStart(ifBlock_rowTotal.thenBlock());
    rewriter.create<scf::YieldOp>(loc, ci0);

    // else
    rewriter.setInsertionPointToStart(ifBlock_rowTotal.elseBlock());
    Value colStart = rewriter.create<IndexCastOp>(loc, colStart64, indexType);
    Value colEnd = rewriter.create<IndexCastOp>(loc, colEnd64, indexType);
    Value total;
    if (mask) {
      Value mcolStart64 = rewriter.create<memref::LoadOp>(loc, Mp, row);
      Value mcolEnd64 = rewriter.create<memref::LoadOp>(loc, Mp, rowPlus1);
      Value mcolStart = rewriter.create<IndexCastOp>(loc, mcolStart64, indexType);
      Value mcolEnd = rewriter.create<IndexCastOp>(loc, mcolEnd64, indexType);
      total = computeNumOverlaps(rewriter, nk, Aj, colStart, colEnd, Bp, Bi, Mj, mcolStart, mcolEnd, valueType);
    } else {
      total = computeNumOverlaps(rewriter, nk, Aj, colStart, colEnd, Bp, Bi, nullptr, c0, ncol, valueType);
    }
    rewriter.create<scf::YieldOp>(loc, total);

    // end if cmpColSame
    rewriter.setInsertionPointAfter(ifBlock_rowTotal);
    Value rowTotal = ifBlock_rowTotal.getResult(0);
    rewriter.create<memref::StoreOp>(loc, rowTotal, Cp, row);

    // end row loop
    rewriter.setInsertionPointAfter(rowLoop1);

    // 2nd pass
    //   Compute the cumsum of values in Cp to build the final Cp
    //   Then resize C's indices and values
    //   The rows in A are the fixed elements, while the columns of B are the iteration element
    scf::ForOp rowLoop2 = rewriter.create<scf::ForOp>(loc, c0, nrow, c1);
    Value cs_i = rowLoop2.getInductionVar();
    rewriter.setInsertionPointToStart(rowLoop2.getBody());

    Value csTemp = rewriter.create<memref::LoadOp>(loc, Cp, cs_i);
    Value cumsum = rewriter.create<memref::LoadOp>(loc, Cp, nrow);
    rewriter.create<memref::StoreOp>(loc, cumsum, Cp, cs_i);
    Value cumsum2 = rewriter.create<AddIOp>(loc, cumsum, csTemp);
    rewriter.create<memref::StoreOp>(loc, cumsum2, Cp, nrow);

    // end row loop
    rewriter.setInsertionPointAfter(rowLoop2);

    Value nnz = rewriter.create<graphblas::NumValsOp>(loc, C);
    callResizeIndex(rewriter, module, loc, C, c1, nnz);
    callResizeValues(rewriter, module, loc, C, nnz);
    C = convertToExternalCSR(rewriter, module, loc, C);
    Value Cj = rewriter.create<sparse_tensor::ToIndicesOp>(loc, memref1DI64Type, C, c1);
    Value Cx = rewriter.create<sparse_tensor::ToValuesOp>(loc, memref1DValueType, C);

    // 3rd pass
    //   In parallel over the rows,
    //   compute the nonzero columns and associated values.
    //   Store in Cj and Cx
    scf::ParallelOp rowLoop3 = rewriter.create<scf::ParallelOp>(loc, c0, nrow, c1);
    row = rowLoop3.getInductionVars()[0];
    rewriter.setInsertionPointToStart(rowLoop3.getBody());

    rowPlus1 = rewriter.create<AddIOp>(loc, row, c1);
    Value cpStart64 = rewriter.create<memref::LoadOp>(loc, Cp, row);
    Value cpEnd64 = rewriter.create<memref::LoadOp>(loc, Cp, rowPlus1);
    Value cmp_cpDifferent = rewriter.create<CmpIOp>(loc, CmpIPredicate::ne, cpStart64, cpEnd64);
    scf::IfOp ifBlock_cmpDiff = rewriter.create<scf::IfOp>(loc, cmp_cpDifferent);
    rewriter.setInsertionPointToStart(ifBlock_cmpDiff.thenBlock());

    Value baseIndex64 = rewriter.create<memref::LoadOp>(loc, Cp, row);
    Value baseIndex = rewriter.create<IndexCastOp>(loc, baseIndex64, indexType);

    colStart64 = rewriter.create<memref::LoadOp>(loc, Ap, row);
    colEnd64 = rewriter.create<memref::LoadOp>(loc, Ap, rowPlus1);
    colStart = rewriter.create<IndexCastOp>(loc, colStart64, indexType);
    colEnd = rewriter.create<IndexCastOp>(loc, colEnd64, indexType);

    if (mask) {
      Value mcolStart64 = rewriter.create<memref::LoadOp>(loc, Mp, row);
      Value mcolEnd64 = rewriter.create<memref::LoadOp>(loc, Mp, rowPlus1);
      Value mcolStart = rewriter.create<IndexCastOp>(loc, mcolStart64, indexType);
      Value mcolEnd = rewriter.create<IndexCastOp>(loc, mcolEnd64, indexType);
      computeInnerProduct(rewriter, nk, Aj, Ax, colStart, colEnd, Bp, Bi, Bx, Mj, mcolStart, mcolEnd, valueType, extBlocks, Cj, Cx, baseIndex);
    } else {
      computeInnerProduct(rewriter, nk, Aj, Ax, colStart, colEnd, Bp, Bi, Bx, nullptr, c0, ncol, valueType, extBlocks, Cj, Cx, baseIndex);
    }

    // end if cmpDiff
    rewriter.setInsertionPointAfter(ifBlock_cmpDiff);

    // end row loop
    rewriter.setInsertionPointAfter(rowLoop3);

    rewriter.replaceOp(op, C);

    cleanupIntermediateTensor(rewriter, module, loc, C);

    return success();
  }

  LogicalResult rewriteMatrixVectorMultiplication(graphblas::MatrixMultiplyGenericOp op, PatternRewriter &rewriter, ExtensionBlocks extBlocks) const {
    ModuleOp module = op->getParentOfType<ModuleOp>();
    Location loc = op->getLoc();

    // Inputs
    Value A = op.a();
    Value B = op.b();
    Value mask = op.mask();

    // Types
    Type indexType = rewriter.getIndexType();
    Type int64Type = rewriter.getIntegerType(64);
    Type valueType = op.getResult().getType().dyn_cast<RankedTensorType>().getElementType();

    MemRefType memref1DI64Type = MemRefType::get({-1}, int64Type);
    MemRefType memref1DValueType = MemRefType::get({-1}, valueType);

    // Initial constants
    Value c0 = rewriter.create<ConstantIndexOp>(loc, 0);
    Value c1 = rewriter.create<ConstantIndexOp>(loc, 1);
    Value c2 = rewriter.create<ConstantIndexOp>(loc, 2);
    Value ci0 = rewriter.create<ConstantIntOp>(loc, 0, int64Type);

    Value size = rewriter.create<graphblas::NumRowsOp>(loc, A);
    Value nk = rewriter.create<graphblas::SizeOp>(loc, B);
    // TODO: how do I check nk == nk_check and raise an exception if they don't match?
    // Value nk_check = rewriter.create<graphblas::NumColsOp>(loc, A);

    Value C = callEmptyLike(rewriter, module, loc, B);
    callResizeDim(rewriter, module, loc, C, c0, size);
    callResizePointers(rewriter, module, loc, C, c0, c2);

    Value Ap = rewriter.create<sparse_tensor::ToPointersOp>(loc, memref1DI64Type, A, c1);
    Value Aj = rewriter.create<sparse_tensor::ToIndicesOp>(loc, memref1DI64Type, A, c1);
    Value Ax = rewriter.create<sparse_tensor::ToValuesOp>(loc, memref1DValueType, A);
    Value Bp = rewriter.create<sparse_tensor::ToPointersOp>(loc, memref1DI64Type, B, c0);
    Value Bi = rewriter.create<sparse_tensor::ToIndicesOp>(loc, memref1DI64Type, B, c0);
    Value Bx = rewriter.create<sparse_tensor::ToValuesOp>(loc, memref1DValueType, B);
    Value Cp = rewriter.create<sparse_tensor::ToPointersOp>(loc, memref1DI64Type, C, c0);
    Value Mp, Mi, maskStart, maskEnd;
    if (mask)
    {
        Mp = rewriter.create<sparse_tensor::ToPointersOp>(loc, memref1DI64Type, mask, c0);
        Mi = rewriter.create<sparse_tensor::ToIndicesOp>(loc, memref1DI64Type, mask, c0);
        Value maskStart64 = rewriter.create<memref::LoadOp>(loc, Mp, c0);
        Value maskEnd64 = rewriter.create<memref::LoadOp>(loc, Mp, c1);
        maskStart = rewriter.create<IndexCastOp>(loc, maskStart64, indexType);
        maskEnd = rewriter.create<IndexCastOp>(loc, maskEnd64, indexType);
    }

    // 1st pass
    //   Compute the number of nonzero entries in the result
    //   Store results in Cp
    //   The vector B is the fixed element, while the rows of A are the iteration element
    Value fixedIndexEnd64 = rewriter.create<memref::LoadOp>(loc, Bp, c1);
    Value fixedIndexEnd = rewriter.create<IndexCastOp>(loc, fixedIndexEnd64, indexType);
    Value cmpColSame = rewriter.create<CmpIOp>(loc, CmpIPredicate::eq, c0, fixedIndexEnd);

    scf::IfOp ifBlock_rowTotal = rewriter.create<scf::IfOp>(loc, int64Type, cmpColSame, true);
    // if cmpColSame
    rewriter.setInsertionPointToStart(ifBlock_rowTotal.thenBlock());
    rewriter.create<scf::YieldOp>(loc, ci0);

    // else
    rewriter.setInsertionPointToStart(ifBlock_rowTotal.elseBlock());
    Value total;
    if (mask) {
      total = computeNumOverlaps(rewriter, nk, Bi, c0, fixedIndexEnd, Ap, Aj, Mi, maskStart, maskEnd, valueType);
    } else {
      total = computeNumOverlaps(rewriter, nk, Bi, c0, fixedIndexEnd, Ap, Aj, nullptr, c0, size, valueType);
    }
    rewriter.create<scf::YieldOp>(loc, total);

    // end if cmpColSame
    rewriter.setInsertionPointAfter(ifBlock_rowTotal);
    Value nnzTotal = ifBlock_rowTotal.getResult(0);
    Value nnz = rewriter.create<IndexCastOp>(loc, nnzTotal, indexType);
    rewriter.create<memref::StoreOp>(loc, nnzTotal, Cp, c1);

    callResizeIndex(rewriter, module, loc, C, c0, nnz);
    callResizeValues(rewriter, module, loc, C, nnz);
    Value Ci = rewriter.create<sparse_tensor::ToIndicesOp>(loc, memref1DI64Type, C, c0);
    Value Cx = rewriter.create<sparse_tensor::ToValuesOp>(loc, memref1DValueType, C);

    // 2nd pass
    //   Compute the nonzero values.
    //   Store in Ci and Cx
    //   The vector B is the fixed element, while the rows of A are the iteration element
    Value cmp_cpDifferent = rewriter.create<CmpIOp>(loc, CmpIPredicate::ne, c0, nnz);
    scf::IfOp ifBlock_cmpDiff = rewriter.create<scf::IfOp>(loc, cmp_cpDifferent);
    rewriter.setInsertionPointToStart(ifBlock_cmpDiff.thenBlock());

    if (mask) {
      computeInnerProduct(rewriter, nk, Bi, Bx, c0, fixedIndexEnd, Ap, Aj, Ax, Mi, maskStart, maskEnd, valueType, extBlocks, Ci, Cx, c0);
    } else {
      computeInnerProduct(rewriter, nk, Bi, Bx, c0, fixedIndexEnd, Ap, Aj, Ax, nullptr, c0, size, valueType, extBlocks, Ci, Cx, c0);
    }

    // end if cmpDiff
    rewriter.setInsertionPointAfter(ifBlock_cmpDiff);

    rewriter.replaceOp(op, C);

    cleanupIntermediateTensor(rewriter, module, loc, C);

    return success();
  }

  LogicalResult rewriteVectorMatrixMultiplication(graphblas::MatrixMultiplyGenericOp op, PatternRewriter &rewriter, ExtensionBlocks extBlocks) const {
    ModuleOp module = op->getParentOfType<ModuleOp>();
    Location loc = op->getLoc();

    // Inputs
    Value A = op.a();
    Value B = op.b();
    Value mask = op.mask();

    // Types
    Type indexType = rewriter.getIndexType();
    Type int64Type = rewriter.getIntegerType(64);
    Type valueType = op.getResult().getType().dyn_cast<RankedTensorType>().getElementType();

    MemRefType memref1DI64Type = MemRefType::get({-1}, int64Type);
    MemRefType memref1DValueType = MemRefType::get({-1}, valueType);

    // Initial constants
    Value c0 = rewriter.create<ConstantIndexOp>(loc, 0);
    Value c1 = rewriter.create<ConstantIndexOp>(loc, 1);
    Value c2 = rewriter.create<ConstantIndexOp>(loc, 2);
    Value ci0 = rewriter.create<ConstantIntOp>(loc, 0, int64Type);

    Value size = rewriter.create<graphblas::NumColsOp>(loc, B);
    Value nk = rewriter.create<graphblas::SizeOp>(loc, A); // guaranteed equal to B.rows

    Value C = callEmptyLike(rewriter, module, loc, A);
    callResizeDim(rewriter, module, loc, C, c0, size);
    callResizePointers(rewriter, module, loc, C, c0, c2);

    Value Ap = rewriter.create<sparse_tensor::ToPointersOp>(loc, memref1DI64Type, A, c0);
    Value Ai = rewriter.create<sparse_tensor::ToIndicesOp>(loc, memref1DI64Type, A, c0);
    Value Ax = rewriter.create<sparse_tensor::ToValuesOp>(loc, memref1DValueType, A);
    Value Bp = rewriter.create<sparse_tensor::ToPointersOp>(loc, memref1DI64Type, B, c1);
    Value Bi = rewriter.create<sparse_tensor::ToIndicesOp>(loc, memref1DI64Type, B, c1);
    Value Bx = rewriter.create<sparse_tensor::ToValuesOp>(loc, memref1DValueType, B);
    Value Cp = rewriter.create<sparse_tensor::ToPointersOp>(loc, memref1DI64Type, C, c0);
    Value Mp, Mi, maskStart, maskEnd;
    if (mask)
    {
        Mp = rewriter.create<sparse_tensor::ToPointersOp>(loc, memref1DI64Type, mask, c0);
        Mi = rewriter.create<sparse_tensor::ToIndicesOp>(loc, memref1DI64Type, mask, c0);
        Value maskStart64 = rewriter.create<memref::LoadOp>(loc, Mp, c0);
        Value maskEnd64 = rewriter.create<memref::LoadOp>(loc, Mp, c1);
        maskStart = rewriter.create<IndexCastOp>(loc, maskStart64, indexType);
        maskEnd = rewriter.create<IndexCastOp>(loc, maskEnd64, indexType);
    }

    // 1st pass
    //   Compute the number of nonzero entries in the result
    //   Store results in Cp
    //   The vector A is the fixed element, while the columns of B are the iteration element
    Value fixedIndexEnd64 = rewriter.create<memref::LoadOp>(loc, Ap, c1);
    Value fixedIndexEnd = rewriter.create<IndexCastOp>(loc, fixedIndexEnd64, indexType);
    Value cmpColSame = rewriter.create<CmpIOp>(loc, CmpIPredicate::eq, c0, fixedIndexEnd);

    scf::IfOp ifBlock_rowTotal = rewriter.create<scf::IfOp>(loc, int64Type, cmpColSame, true);
    // if cmpColSame
    rewriter.setInsertionPointToStart(ifBlock_rowTotal.thenBlock());
    rewriter.create<scf::YieldOp>(loc, ci0);

    // else
    rewriter.setInsertionPointToStart(ifBlock_rowTotal.elseBlock());
    Value total;
    if (mask) {
      total = computeNumOverlaps(rewriter, nk, Ai, c0, fixedIndexEnd, Bp, Bi, Mi, maskStart, maskEnd, valueType);
    } else {
      total = computeNumOverlaps(rewriter, nk, Ai, c0, fixedIndexEnd, Bp, Bi, nullptr, c0, size, valueType);
    }
    rewriter.create<scf::YieldOp>(loc, total);

    // end if cmpColSame
    rewriter.setInsertionPointAfter(ifBlock_rowTotal);
    Value nnzTotal = ifBlock_rowTotal.getResult(0);
    Value nnz = rewriter.create<IndexCastOp>(loc, nnzTotal, indexType);
    rewriter.create<memref::StoreOp>(loc, nnzTotal, Cp, c1);

    callResizeIndex(rewriter, module, loc, C, c0, nnz);
    callResizeValues(rewriter, module, loc, C, nnz);
    Value Ci = rewriter.create<sparse_tensor::ToIndicesOp>(loc, memref1DI64Type, C, c0);
    Value Cx = rewriter.create<sparse_tensor::ToValuesOp>(loc, memref1DValueType, C);

    // 2nd pass
    //   Compute the nonzero values.
    //   Store in Ci and Cx
    //   The vector A is the fixed element, while the columns of B are the iteration element
    Value cmp_cpDifferent = rewriter.create<CmpIOp>(loc, CmpIPredicate::ne, c0, nnz);
    scf::IfOp ifBlock_cmpDiff = rewriter.create<scf::IfOp>(loc, cmp_cpDifferent);
    rewriter.setInsertionPointToStart(ifBlock_cmpDiff.thenBlock());

    if (mask) {
      computeInnerProduct(rewriter, nk, Ai, Ax, c0, fixedIndexEnd, Bp, Bi, Bx, Mi, maskStart, maskEnd, valueType, extBlocks, Ci, Cx, c0);
    } else {
      computeInnerProduct(rewriter, nk, Ai, Ax, c0, fixedIndexEnd, Bp, Bi, Bx, nullptr, c0, size, valueType, extBlocks, Ci, Cx, c0);
    }

    // end if cmpDiff
    rewriter.setInsertionPointAfter(ifBlock_cmpDiff);

    rewriter.replaceOp(op, C);

    cleanupIntermediateTensor(rewriter, module, loc, C);

    return success();
  }

  LogicalResult rewriteVectorVectorMultiplication(graphblas::MatrixMultiplyGenericOp op, PatternRewriter &rewriter, ExtensionBlocks extBlocks) const {
    ModuleOp module = op->getParentOfType<ModuleOp>();
    Location loc = op->getLoc();

    // Inputs
    Value A = op.a();
    Value B = op.b();

    // Types
    Type indexType = rewriter.getIndexType();
    Type int64Type = rewriter.getIntegerType(64);
    Type valueType = A.getType().dyn_cast<RankedTensorType>().getElementType();

    MemRefType memref1DI64Type = MemRefType::get({-1}, int64Type);
    MemRefType memref1DValueType = MemRefType::get({-1}, valueType);

    // Initial constants
    Value c0 = rewriter.create<ConstantIndexOp>(loc, 0);
    Value c1 = rewriter.create<ConstantIndexOp>(loc, 1);
    Value c2 = rewriter.create<ConstantIndexOp>(loc, 2);

    Value size = rewriter.create<graphblas::SizeOp>(loc, A);

    Value C = callEmptyLike(rewriter, module, loc, A);
    callResizeDim(rewriter, module, loc, C, c0, c1);  // exactly one entry because this is a vector representing a scalar
    callResizePointers(rewriter, module, loc, C, c0, c2);
    callResizeIndex(rewriter, module, loc, C, c0, c1);
    callResizeValues(rewriter, module, loc, C, c1);

    Value Ap = rewriter.create<sparse_tensor::ToPointersOp>(loc, memref1DI64Type, A, c0);
    Value Ai = rewriter.create<sparse_tensor::ToIndicesOp>(loc, memref1DI64Type, A, c0);
    Value Ax = rewriter.create<sparse_tensor::ToValuesOp>(loc, memref1DValueType, A);
    Value Bp = rewriter.create<sparse_tensor::ToPointersOp>(loc, memref1DI64Type, B, c0);
    Value Bi = rewriter.create<sparse_tensor::ToIndicesOp>(loc, memref1DI64Type, B, c0);
    Value Bx = rewriter.create<sparse_tensor::ToValuesOp>(loc, memref1DValueType, B);
    Value Ci = rewriter.create<sparse_tensor::ToIndicesOp>(loc, memref1DI64Type, C, c0);
    Value Cx = rewriter.create<sparse_tensor::ToValuesOp>(loc, memref1DValueType, C);

    // Single pass
    //   Compute the nonzero values.
    //   Store in Ci and Cx (single-element vector representing a scalar)
    //   The vector A is the fixed element, while the vector B is treated as the iteration element
    Value fixedIndexEnd64 = rewriter.create<memref::LoadOp>(loc, Ap, c1);
    Value fixedIndexEnd = rewriter.create<IndexCastOp>(loc, fixedIndexEnd64, indexType);

    computeInnerProduct(rewriter, size, Ai, Ax, c0, fixedIndexEnd, Bp, Bi, Bx, nullptr, c0, c1, valueType, extBlocks, Ci, Cx, c0);

    // extract scalar from C
    Value cScalar = rewriter.create<memref::LoadOp>(loc, Cx, c0);

    rewriter.replaceOp(op, cScalar);

    cleanupIntermediateTensor(rewriter, module, loc, C);

    return success();
  }
};

class LowerMatrixMultiplyReduceToScalarGenericRewrite : public OpRewritePattern<graphblas::MatrixMultiplyReduceToScalarGenericOp> {
public:
  using OpRewritePattern<graphblas::MatrixMultiplyReduceToScalarGenericOp>::OpRewritePattern;
  LogicalResult matchAndRewrite(graphblas::MatrixMultiplyReduceToScalarGenericOp op, PatternRewriter &rewriter) const override {
    ModuleOp module = op->getParentOfType<ModuleOp>(); /* ignore unused variable for debugging */ (void) module;
    Location loc = op->getLoc();

    // Inputs
    Value A = op.a();
    Value B = op.b();
    Value mask = op.mask();

    // Required blocks
    RegionRange extensions = op.extensions();
    ExtensionBlocks extBlocks;
    std::set<graphblas::YieldKind> required = {
        graphblas::YieldKind::ADD_IDENTITY,
        graphblas::YieldKind::ADD,
        graphblas::YieldKind::MULT,
        graphblas::YieldKind::AGG_IDENTITY,
        graphblas::YieldKind::AGG};
    std::set<graphblas::YieldKind> optional = {};
    LogicalResult extractResult = extBlocks.extractBlocks(op, extensions, required, optional);

    if (extractResult.failed())
    {
      return extractResult;
    }

    // Types
    Type indexType = rewriter.getIndexType();
    Type int64Type = rewriter.getIntegerType(64);
    Type boolType = rewriter.getI1Type();
    Type valueType = A.getType().dyn_cast<RankedTensorType>().getElementType();

    MemRefType memref1DI64Type = MemRefType::get({-1}, int64Type);
    MemRefType memref1DBoolType = MemRefType::get({-1}, boolType);
    MemRefType memref1DValueType = MemRefType::get({-1}, valueType);

    // Initial constants
    Value c0 = rewriter.create<ConstantIndexOp>(loc, 0);
    Value c1 = rewriter.create<ConstantIndexOp>(loc, 1);
    // TODO: make cf0 value dependent on the aggregator
    Value cf0 = llvm::TypeSwitch<Type, Value>(valueType)
        .Case<IntegerType>([&](IntegerType type) { return rewriter.create<ConstantIntOp>(loc, 0, type.getWidth()); })
        .Case<FloatType>([&](FloatType type) { return rewriter.create<ConstantFloatOp>(loc, APFloat(0.0), type); });
    Value ctrue = rewriter.create<ConstantIntOp>(loc, 1, boolType);
    Value cfalse = rewriter.create<ConstantIntOp>(loc, 0, boolType);

    // Get sparse tensor info
    Value Ap = rewriter.create<sparse_tensor::ToPointersOp>(loc, memref1DI64Type, A, c1);
    Value Aj = rewriter.create<sparse_tensor::ToIndicesOp>(loc, memref1DI64Type, A, c1);
    Value Ax = rewriter.create<sparse_tensor::ToValuesOp>(loc, memref1DValueType, A);
    Value Bp = rewriter.create<sparse_tensor::ToPointersOp>(loc, memref1DI64Type, B, c1);
    Value Bi = rewriter.create<sparse_tensor::ToIndicesOp>(loc, memref1DI64Type, B, c1);
    Value Bx = rewriter.create<sparse_tensor::ToValuesOp>(loc, memref1DValueType, B);

    Value nrow = rewriter.create<graphblas::NumRowsOp>(loc, A);
    Value ncol = rewriter.create<graphblas::NumColsOp>(loc, B);
    Value nk = rewriter.create<graphblas::NumColsOp>(loc, A); // guaranteed equal to B.rows

    Value Mp, Mj;
    if (mask) {
        Mp = rewriter.create<sparse_tensor::ToPointersOp>(loc, memref1DI64Type, mask, c1);
        Mj = rewriter.create<sparse_tensor::ToIndicesOp>(loc, memref1DI64Type, mask, c1);
    }

    // In parallel over the rows and columns,
    //   compute the nonzero values and accumulate
    scf::ParallelOp rowLoop = rewriter.create<scf::ParallelOp>(loc, c0, nrow, c1, cf0);
    Value row = rowLoop.getInductionVars()[0];
    rewriter.setInsertionPointToStart(rowLoop.getBody());

    Value rowPlus1 = rewriter.create<AddIOp>(loc, row, c1);
    Value apStart64 = rewriter.create<memref::LoadOp>(loc, Ap, row);
    Value apEnd64 = rewriter.create<memref::LoadOp>(loc, Ap, rowPlus1);
    Value cmp_cpSame = rewriter.create<CmpIOp>(loc, CmpIPredicate::eq, apStart64, apEnd64);

    scf::IfOp ifBlock_cmpSame = rewriter.create<scf::IfOp>(loc, valueType, cmp_cpSame, true);
    // if cmpSame
    rewriter.setInsertionPointToStart(ifBlock_cmpSame.thenBlock());
    rewriter.create<scf::YieldOp>(loc, cf0);

    // else
    rewriter.setInsertionPointToStart(ifBlock_cmpSame.elseBlock());

    // Construct a dense array of row values
    Value colStart = rewriter.create<IndexCastOp>(loc, apStart64, indexType);
    Value colEnd = rewriter.create<IndexCastOp>(loc, apEnd64, indexType);
    Value kvec = rewriter.create<memref::AllocOp>(loc, memref1DValueType, nk);
    Value kvec_i1 = rewriter.create<memref::AllocOp>(loc, memref1DBoolType, nk);
    rewriter.create<linalg::FillOp>(loc, cfalse, kvec_i1);

    scf::ParallelOp colLoop1 = rewriter.create<scf::ParallelOp>(loc, colStart, colEnd, c1);
    Value jj = colLoop1.getInductionVars()[0];
    rewriter.setInsertionPointToStart(colLoop1.getBody());
    Value col64 = rewriter.create<memref::LoadOp>(loc, Aj, jj);
    Value col = rewriter.create<IndexCastOp>(loc, col64, indexType);
    rewriter.create<memref::StoreOp>(loc, ctrue, kvec_i1, col);
    Value val = rewriter.create<memref::LoadOp>(loc, Ax, jj);
    rewriter.create<memref::StoreOp>(loc, val, kvec, col);

    // end col loop 1
    rewriter.setInsertionPointAfter(colLoop1);

    // Loop thru all columns of B; accumulate values
    scf::ParallelOp colLoop2;
    if (mask) {
        Value mcolStart64 = rewriter.create<memref::LoadOp>(loc, Mp, row);
        Value mcolEnd64 = rewriter.create<memref::LoadOp>(loc, Mp, rowPlus1);
        Value mcolStart = rewriter.create<IndexCastOp>(loc, mcolStart64, indexType);
        Value mcolEnd = rewriter.create<IndexCastOp>(loc, mcolEnd64, indexType);

        colLoop2 = rewriter.create<scf::ParallelOp>(loc, mcolStart, mcolEnd, c1, cf0);
        Value mm = colLoop2.getInductionVars()[0];
        rewriter.setInsertionPointToStart(colLoop2.getBody());
        col64 = rewriter.create<memref::LoadOp>(loc, Mj, mm);
        col = rewriter.create<IndexCastOp>(loc, col64, indexType);
    } else {
        colLoop2 = rewriter.create<scf::ParallelOp>(loc, c0, ncol, c1, cf0);
        col = colLoop2.getInductionVars()[0];
        rewriter.setInsertionPointToStart(colLoop2.getBody());
        col64 = rewriter.create<IndexCastOp>(loc, col, int64Type);
    }

    Value colPlus1 = rewriter.create<AddIOp>(loc, col, c1);
    Value iStart64 = rewriter.create<memref::LoadOp>(loc, Bp, col);
    Value iEnd64 = rewriter.create<memref::LoadOp>(loc, Bp, colPlus1);
    Value iStart = rewriter.create<IndexCastOp>(loc, iStart64, indexType);
    Value iEnd = rewriter.create<IndexCastOp>(loc, iEnd64, indexType);

    // insert add identity block
    graphblas::YieldOp addIdentityYield = llvm::dyn_cast_or_null<graphblas::YieldOp>(extBlocks.addIdentity->getTerminator());
    rewriter.mergeBlocks(extBlocks.addIdentity, rewriter.getBlock(), {});
    Value addIdentity = addIdentityYield.values().front();
    rewriter.eraseOp(addIdentityYield);

    scf::ForOp kLoop = rewriter.create<scf::ForOp>(loc, iStart, iEnd, c1, addIdentity);
    Value ii = kLoop.getInductionVar();
    Value curr = kLoop.getLoopBody().getArgument(1);
    rewriter.setInsertionPointToStart(kLoop.getBody());

    Value kk64 = rewriter.create<memref::LoadOp>(loc, Bi, ii);
    Value kk = rewriter.create<IndexCastOp>(loc, kk64, indexType);
    Value cmpPair = rewriter.create<memref::LoadOp>(loc, kvec_i1, kk);
    scf::IfOp ifBlock_cmpPair = rewriter.create<scf::IfOp>(loc, valueType, cmpPair, true);
    // if cmpPair
    rewriter.setInsertionPointToStart(ifBlock_cmpPair.thenBlock());

    Value aVal = rewriter.create<memref::LoadOp>(loc, kvec, kk);
    Value bVal = rewriter.create<memref::LoadOp>(loc, Bx, ii);

    // insert multiply operation block
    graphblas::YieldOp multYield = llvm::dyn_cast_or_null<graphblas::YieldOp>(extBlocks.mult->getTerminator());
    Value multResult = multYield.values().front();
    rewriter.eraseOp(multYield);
    rewriter.mergeBlocks(extBlocks.mult, rewriter.getBlock(), {aVal, bVal});

    // insert add operation block
    graphblas::YieldOp addYield = llvm::dyn_cast_or_null<graphblas::YieldOp>(extBlocks.add->getTerminator());
    Value addResult = addYield.values().front();
    rewriter.eraseOp(addYield);
    rewriter.mergeBlocks(extBlocks.add, rewriter.getBlock(), {curr, multResult});

    rewriter.create<scf::YieldOp>(loc, addResult);

    // else
    rewriter.setInsertionPointToStart(ifBlock_cmpPair.elseBlock());
    rewriter.create<scf::YieldOp>(loc, curr);

    // end if cmpPair
    rewriter.setInsertionPointAfter(ifBlock_cmpPair);
    Value newCurr = ifBlock_cmpPair.getResult(0);
    rewriter.create<scf::YieldOp>(loc, newCurr);

    // end k loop
    rewriter.setInsertionPointAfter(kLoop);

    Value colVal = kLoop.getResult(0);

    // FIXME: this is where transform_out goes

    scf::ReduceOp colReducer = rewriter.create<scf::ReduceOp>(loc, colVal);
    BlockArgument lhs = colReducer.getRegion().getArgument(0);
    BlockArgument rhs = colReducer.getRegion().getArgument(1);

    rewriter.setInsertionPointToStart(&colReducer.getRegion().front());


    Region *aggRegion = extBlocks.agg->getParent();
    BlockAndValueMapping mapper;
    // Clone blocks into front of region to displace existing entry block, which will be removed
    // by canonicalization later
    aggRegion->cloneInto(&colReducer.getRegion(), colReducer.getRegion().begin(), mapper);
    graphblas::YieldOp colYield = llvm::dyn_cast_or_null<graphblas::YieldOp>(colReducer.getRegion().front().getTerminator());
    Value colAggResult = colYield.values().front();
    rewriter.setInsertionPointAfter(colYield);
    rewriter.create<scf::ReduceReturnOp>(loc, colAggResult);
    rewriter.eraseOp(colYield);

    rewriter.setInsertionPointAfter(colReducer);

    // end col loop 2
    rewriter.setInsertionPointAfter(colLoop2);

    Value subtotal = colLoop2.getResult(0);
    rewriter.create<memref::DeallocOp>(loc, kvec);
    rewriter.create<memref::DeallocOp>(loc, kvec_i1);
    rewriter.create<scf::YieldOp>(loc, subtotal);

    // end if cmpSame
    rewriter.setInsertionPointAfter(ifBlock_cmpSame);

    Value rowTotal = ifBlock_cmpSame.getResult(0);

    scf::ReduceOp rowReducer = rewriter.create<scf::ReduceOp>(loc, rowTotal);
    lhs = rowReducer.getRegion().getArgument(0);
    rhs = rowReducer.getRegion().getArgument(1);

    rewriter.setInsertionPointToStart(&rowReducer.getRegion().front());

    graphblas::YieldOp yield = llvm::dyn_cast_or_null<graphblas::YieldOp>(extBlocks.agg->getTerminator());
    Value aggResult = yield.values().front();

    // we can safely merge this agg block now, since the previous agg instance was cloned above
    rewriter.mergeBlocks(extBlocks.agg, rewriter.getBlock(), {lhs, rhs});
    rewriter.create<scf::ReduceReturnOp>(loc, aggResult);
    rewriter.eraseOp(yield);

    // end row loop
    rewriter.setInsertionPointAfter(rowLoop);

    Value total = rowLoop.getResult(0);

    rewriter.replaceOp(op, total);

    return success();
  };
};

class LowerUnionRewrite : public OpRewritePattern<graphblas::UnionOp> {
public:
  using OpRewritePattern<graphblas::UnionOp>::OpRewritePattern;
  LogicalResult matchAndRewrite(graphblas::UnionOp op, PatternRewriter &rewriter) const override {
    ModuleOp module = op->getParentOfType<ModuleOp>();
    Location loc = op->getLoc();

    // Inputs
    Value a = op.a();
    Value b = op.b();
    std::string unionOperator = op.union_operator().str();

    // Types
    RankedTensorType aType = a.getType().dyn_cast<RankedTensorType>();

    unsigned rank = aType.getRank();  // ranks guaranteed to be equal

    Value output;
    if (rank == 2) {
      Value outputX = callEmptyLike(rewriter, module, loc, a);
      computeMatrixElementWise(rewriter, module, a, b, outputX, unionOperator, /* intersect */ false);
      // Convert to same ordering as inputs
      if (typeIsCSR(aType)) {
        output = convertToExternalCSR(rewriter, module, loc, outputX);
      } else {
        output = convertToExternalCSC(rewriter, module, loc, outputX);
      }
    } else {
      output = callEmptyLike(rewriter, module, loc, a);
      computeVectorElementWise(rewriter, module, a, b, output, unionOperator, /* intersect */ false);
    }

    rewriter.replaceOp(op, output);

    cleanupIntermediateTensor(rewriter, module, loc, output);

    return success();
  };
};

class LowerIntersectRewrite : public OpRewritePattern<graphblas::IntersectOp> {
public:
  using OpRewritePattern<graphblas::IntersectOp>::OpRewritePattern;
  LogicalResult matchAndRewrite(graphblas::IntersectOp op, PatternRewriter &rewriter) const override {
    ModuleOp module = op->getParentOfType<ModuleOp>();
    Location loc = op->getLoc();

    // Inputs
    Value a = op.a();
    Value b = op.b();
    std::string intersectOperator = op.intersect_operator().str();

    // Types
    RankedTensorType aType = a.getType().dyn_cast<RankedTensorType>();

    unsigned rank = aType.getRank();  // ranks guaranteed to be equal

    Value output;
    if (rank == 2) {
      Value outputX = callEmptyLike(rewriter, module, loc, a);
      computeMatrixElementWise(rewriter, module, a, b, outputX, intersectOperator, /* intersect */ true);
      // Convert to same ordering as inputs
      if (typeIsCSR(aType)) {
        output = convertToExternalCSR(rewriter, module, loc, outputX);
      } else {
        output = convertToExternalCSC(rewriter, module, loc, outputX);
      }
    } else {
      output = callEmptyLike(rewriter, module, loc, a);
      computeVectorElementWise(rewriter, module, a, b, output, intersectOperator, /* intersect */ true);
    }

    rewriter.replaceOp(op, output);

    cleanupIntermediateTensor(rewriter, module, loc, output);

    return success();
  };
};

class LowerUpdateRewrite : public OpRewritePattern<graphblas::UpdateOp> {
public:
  using OpRewritePattern<graphblas::UpdateOp>::OpRewritePattern;
  LogicalResult matchAndRewrite(graphblas::UpdateOp op, PatternRewriter &rewriter) const override {
    ModuleOp module = op->getParentOfType<ModuleOp>();
    Location loc = op->getLoc();
    Value c0 = rewriter.create<ConstantIndexOp>(loc, 0);

    // Inputs
    Value input = op.input();
    Value output = op.output();
    llvm::Optional<llvm::StringRef> accumulateOperator = op.accumulate_operator();
    std::string accumulateString;
    if (accumulateOperator) {
      accumulateString = accumulateOperator->str();
    }
    Value mask = op.mask();
    bool replace = op.replace();

    // Types
    RankedTensorType outputType = output.getType().dyn_cast<RankedTensorType>();

    unsigned rank = outputType.getRank();  // ranks guaranteed to be equal

    if (rank == 2) {
      if (accumulateOperator) {
        if (mask) {
          if (replace) {
            // input -> output(mask) { accumulate, replace }
            return op.emitError("Update with mask+accumulate+replace is not supported yet");
          } else {
            // input -> output(mask) { accumulate }
            return op.emitError("Update with mask+accumulate is not supported yet");
          }
        } else {
          // input -> output { accumulate, replace? }
          Value temp = callDupTensor(rewriter, module, loc, output);
          computeMatrixElementWise(rewriter, module, input, temp, output, accumulateString, /* intersect */ false);
          callDelSparseTensor(rewriter, module, loc, temp);
        }
      } else {
        if (mask) {
          if (replace) {
            // input -> output(mask) { replace }
            // Inefficient; caller should apply mask when input is created
            return op.emitError("Update with mask+replace is not supported yet");
          } else {
            // input -> output(mask)
            // Merges input into output
            return op.emitError("Update with mask and no accumulator is not supported yet");
          }
        } else {
          // input -> output { replace? }
          // Sort of pointless; caller should simply use input or call graphblas.dup if they want a copy
          return op.emitError("Update with no accumulator or mask is not supported yet");
        }
      }
    } else {
      // Vector past this point
      if (accumulateOperator) {
        if (mask) {
          if (replace) {
            // input -> output(mask) { accumulate, replace }
            return op.emitError("Update with mask+accumulate+replace is not supported yet");
          } else {
            // input -> output(mask) { accumulate }
            return op.emitError("Update with mask+accumulate is not supported yet");
          }
        } else {
          // input -> output { accumulate, replace? }
          Value temp = callDupTensor(rewriter, module, loc, output);
          computeVectorElementWise(rewriter, module, input, temp, output, accumulateString, /* intersect */ false);
          callDelSparseTensor(rewriter, module, loc, temp);
        }
      } else {
        if (mask) {
          if (replace) {
            // input -> output(mask) { replace }
            // Inefficient; caller should apply mask when input is created
            return op.emitError("Update with mask+replace is not supported yet");
          } else {
            // input -> output(mask)
            // Merges input into output
            return op.emitError("Update with mask and no accumulator is not supported yet");
          }
        } else {
          // input -> output { replace? }
          // Sort of pointless; caller should simply use input or call graphblas.dup if they want a copy
          return op.emitError("Update with no accumulator or mask is not supported yet");
        }
      }
    }

    // TODO: figure out how to replace an op with no return type
    rewriter.replaceOp(op, c0);

    return success();
  };
};

class LowerEqualRewrite : public OpRewritePattern<graphblas::EqualOp> {
public:
  using OpRewritePattern<graphblas::EqualOp>::OpRewritePattern;
  LogicalResult matchAndRewrite(graphblas::EqualOp op, PatternRewriter &rewriter) const override {
    Location loc = op->getLoc();

    // Inputs
    Value A = op.a();
    Value B = op.b();
    RankedTensorType aType = A.getType().dyn_cast<RankedTensorType>();

    // Types
    Type boolType = rewriter.getI1Type();
    Type int64Type = rewriter.getIntegerType(64);
    Type valueType = aType.getElementType();
    MemRefType memref1DI64Type = MemRefType::get({-1}, int64Type);
    MemRefType memref1DValueType = MemRefType::get({-1}, valueType);

    // Initial constants
    Value c0 = rewriter.create<ConstantIndexOp>(loc, 0);
    Value c1 = rewriter.create<ConstantIndexOp>(loc, 1);
    Value cfalse = rewriter.create<ConstantIntOp>(loc, 0, boolType);
    Value ctrue = rewriter.create<ConstantIntOp>(loc, 1, boolType);

    unsigned rank = aType.getRank();  // ranks guaranteed to be equal

    Value dimIndex;
    Value cmpShape;
    if (rank == 2) {
      // Matrix check
      dimIndex = c1;
      Value aNrows = rewriter.create<graphblas::NumRowsOp>(loc, A);
      Value bNrows = rewriter.create<graphblas::NumRowsOp>(loc, B);
      Value aNcols = rewriter.create<graphblas::NumColsOp>(loc, A);
      Value bNcols = rewriter.create<graphblas::NumColsOp>(loc, B);
      Value cmpNrows = rewriter.create<CmpIOp>(loc, CmpIPredicate::eq, aNrows, bNrows);
      Value cmpNcols = rewriter.create<CmpIOp>(loc, CmpIPredicate::eq, aNcols, bNcols);
      cmpShape = rewriter.create<AndOp>(loc, cmpNrows, cmpNcols);
    } else {
      // Vector check
      dimIndex = c0;
      // Check size
      Value aSize = rewriter.create<graphblas::SizeOp>(loc, A);
      Value bSize = rewriter.create<graphblas::SizeOp>(loc, B);
      cmpShape = rewriter.create<CmpIOp>(loc, CmpIPredicate::eq, aSize, bSize);
    }

    scf::IfOp ifOuter = rewriter.create<scf::IfOp>(loc, boolType, cmpShape, true);
    // if cmpSize
    rewriter.setInsertionPointToStart(ifOuter.thenBlock());

    // Check number of non-zeros
    Value aNnz = rewriter.create<graphblas::NumValsOp>(loc, A);
    Value bNnz = rewriter.create<graphblas::NumValsOp>(loc, B);
    Value cmpNnz = rewriter.create<CmpIOp>(loc, CmpIPredicate::eq, aNnz, bNnz);
    scf::IfOp ifNnz = rewriter.create<scf::IfOp>(loc, boolType, cmpNnz, true);
    // if cmpNnz
    rewriter.setInsertionPointToStart(ifNnz.thenBlock());

    // Check index positions and values
    Value Ai = rewriter.create<sparse_tensor::ToIndicesOp>(loc, memref1DI64Type, A, dimIndex);
    Value Bi = rewriter.create<sparse_tensor::ToIndicesOp>(loc, memref1DI64Type, B, dimIndex);
    Value Ax = rewriter.create<sparse_tensor::ToValuesOp>(loc, memref1DValueType, A);
    Value Bx = rewriter.create<sparse_tensor::ToValuesOp>(loc, memref1DValueType, B);

    scf::ParallelOp indexLoop = rewriter.create<scf::ParallelOp>(loc, c0, aNnz, c1, ctrue);
    Value loopIdx = indexLoop.getInductionVars()[0];
    rewriter.setInsertionPointToStart(indexLoop.getBody());

    Value aIndex = rewriter.create<memref::LoadOp>(loc, Ai, loopIdx);
    Value bIndex = rewriter.create<memref::LoadOp>(loc, Bi, loopIdx);
    Value aValue = rewriter.create<memref::LoadOp>(loc, Ax, loopIdx);
    Value bValue = rewriter.create<memref::LoadOp>(loc, Bx, loopIdx);
    Value cmpIndex = rewriter.create<CmpIOp>(loc, CmpIPredicate::eq, aIndex, bIndex);
    Value cmpValue = llvm::TypeSwitch<Type, Value>(valueType)
      .Case<IntegerType>([&](IntegerType type) { return rewriter.create<CmpIOp>(loc, CmpIPredicate::eq, aValue, bValue); })
      .Case<FloatType>([&](FloatType type) { return rewriter.create<CmpFOp>(loc, CmpFPredicate::OEQ, aValue, bValue); });
    Value cmpCombined = rewriter.create<AndOp>(loc, cmpIndex, cmpValue);

    scf::ReduceOp reducer = rewriter.create<scf::ReduceOp>(loc, cmpCombined);
    BlockArgument lhs = reducer.getRegion().getArgument(0);
    BlockArgument rhs = reducer.getRegion().getArgument(1);
    rewriter.setInsertionPointToStart(&reducer.getRegion().front());
    Value cmpFinal = rewriter.create<AndOp>(loc, lhs, rhs);
    rewriter.create<scf::ReduceReturnOp>(loc, cmpFinal);

    rewriter.setInsertionPointAfter(indexLoop);
    rewriter.create<scf::YieldOp>(loc, indexLoop.getResult(0));

    // else cmpNnz
    rewriter.setInsertionPointToStart(ifNnz.elseBlock());
    rewriter.create<scf::YieldOp>(loc, cfalse);
    // end cmpNnz
    rewriter.setInsertionPointAfter(ifNnz);
    Value nnzReturn = ifNnz.getResult(0);
    rewriter.create<scf::YieldOp>(loc, nnzReturn);

    // else cmpSize
    rewriter.setInsertionPointToStart(ifOuter.elseBlock());
    rewriter.create<scf::YieldOp>(loc, cfalse);
    // end cmpSize
    rewriter.setInsertionPointAfter(ifOuter);
    Value isEqual = ifOuter.getResult(0);

    rewriter.replaceOp(op, isEqual);

    return success();
  };
};

class LowerVectorArgMinMaxOpRewrite : public OpRewritePattern<graphblas::VectorArgMinMaxOp> {
public:
  using OpRewritePattern<graphblas::VectorArgMinMaxOp>::OpRewritePattern;
  LogicalResult matchAndRewrite(graphblas::VectorArgMinMaxOp op, PatternRewriter &rewriter) const override {
    // TODO we get seg faults if given a size 0 vector or a sparse vector with no non-zero values.
    Location loc = op->getLoc();

    Value input = op.vec();
    RankedTensorType inputType = input.getType().dyn_cast<RankedTensorType>();

    Value c0 = rewriter.create<ConstantIndexOp>(loc, 0);
    Value c1 = rewriter.create<ConstantIndexOp>(loc, 1);
    Type indexType = rewriter.getIndexType();
    Type int64Type = rewriter.getIntegerType(64);
    Type memref1DI64Type = MemRefType::get({-1}, int64Type);
<<<<<<< HEAD

=======
    
>>>>>>> 29b583aa
    Value pointers = rewriter.create<sparse_tensor::ToPointersOp>(loc, memref1DI64Type, input, c0);
    Value endPosition64 = rewriter.create<memref::LoadOp>(loc, pointers, c1);
    Value endPosition = rewriter.create<IndexCastOp>(loc, endPosition64, indexType);

    Type inputElementType = inputType.getElementType();
    Type memref1DValueType = MemRefType::get({-1}, inputElementType);
    Value values = rewriter.create<sparse_tensor::ToValuesOp>(loc, memref1DValueType, input);

    Value initialExtremum = rewriter.create<memref::LoadOp>(loc, values, c0);

    scf::ForOp loop = rewriter.create<scf::ForOp>(loc, c1, endPosition, c1, ValueRange{initialExtremum, c0});
    Value currentValuePosition = loop.getInductionVar();
    Value currentExtremum = loop.getLoopBody().getArgument(1);
    Value currentExtremumPosition = loop.getLoopBody().getArgument(2);
    rewriter.setInsertionPointToStart(loop.getBody());

    Value currentValue = rewriter.create<memref::LoadOp>(loc, values, currentValuePosition);
    bool useMinimum = op.minmax().str() == "min";
    Value replace = llvm::TypeSwitch<Type, Value>(inputElementType)
      .Case<IntegerType>([&](IntegerType type) {
			   return rewriter.create<CmpIOp>(loc, useMinimum ? CmpIPredicate::slt : CmpIPredicate::sgt, currentValue, currentExtremum);
			 })
      .Case<FloatType>([&](FloatType type) {
			 return rewriter.create<CmpFOp>(loc, useMinimum ? CmpFPredicate::OLT : CmpFPredicate::OGT, currentValue, currentExtremum);
		       });

    scf::IfOp ifBlock = rewriter.create<scf::IfOp>(loc, TypeRange{inputElementType, indexType}, replace, true);
    rewriter.setInsertionPointToStart(ifBlock.thenBlock());
    rewriter.create<scf::YieldOp>(loc, ValueRange{currentValue, currentValuePosition});
    rewriter.setInsertionPointToStart(ifBlock.elseBlock());
    rewriter.create<scf::YieldOp>(loc, ValueRange{currentExtremum, currentExtremumPosition});
    rewriter.setInsertionPointAfter(ifBlock);

    Value nextExtremum = ifBlock.getResult(0);
    Value nextExtremumPosition = ifBlock.getResult(1);
    rewriter.create<scf::YieldOp>(loc, ValueRange{nextExtremum, nextExtremumPosition});

    rewriter.setInsertionPointAfter(loop);

    Value finalExtremumPosition = loop.getResult(1);
    Value indices = rewriter.create<sparse_tensor::ToIndicesOp>(loc, memref1DI64Type, input, c0);
    Value argExtremum64 = rewriter.create<memref::LoadOp>(loc, indices, finalExtremumPosition);
    Value argExtremum = rewriter.create<IndexCastOp>(loc, argExtremum64, indexType);
    rewriter.replaceOp(op, argExtremum);

    return success();
  };
};

class LowerVectorArgMinOpRewrite : public OpRewritePattern<graphblas::VectorArgMinOp> {
public:
  using OpRewritePattern<graphblas::VectorArgMinOp>::OpRewritePattern;
  LogicalResult matchAndRewrite(graphblas::VectorArgMinOp op, PatternRewriter &rewriter) const override {
    Location loc = op->getLoc();

    Value inputTensor = op.vec();
    Type outputType = op->getResultTypes()[0];

    Value newVectorArgMinMaxOp =
      rewriter.create<graphblas::VectorArgMinMaxOp>(loc, outputType, inputTensor, "min");

    rewriter.replaceOp(op, newVectorArgMinMaxOp);

    return success();
  };
};

class LowerVectorArgMaxOpRewrite : public OpRewritePattern<graphblas::VectorArgMaxOp> {
public:
  using OpRewritePattern<graphblas::VectorArgMaxOp>::OpRewritePattern;
  LogicalResult matchAndRewrite(graphblas::VectorArgMaxOp op, PatternRewriter &rewriter) const override {
    Location loc = op->getLoc();

    Value inputTensor = op.vec();
    Type outputType = op->getResultTypes()[0];

    Value newVectorArgMinMaxOp =
      rewriter.create<graphblas::VectorArgMinMaxOp>(loc, outputType, inputTensor, "max");

    rewriter.replaceOp(op, newVectorArgMinMaxOp);

    return success();
  };
};

class LowerCommentRewrite : public OpRewritePattern<graphblas::CommentOp> {
public:
  using OpRewritePattern<graphblas::CommentOp>::OpRewritePattern;
  LogicalResult matchAndRewrite(graphblas::CommentOp op,
                                PatternRewriter &rewriter) const override {
    rewriter.eraseOp(op);
    return success();
  };
};

void populateGraphBLASLoweringPatterns(RewritePatternSet &patterns) {
  patterns.add<
      LowerMatrixSelectRewrite,
      LowerMatrixReduceToVectorRewrite,
      LowerMatrixReduceToScalarRewrite,
      LowerMatrixReduceToScalarGenericRewrite,
      LowerMatrixMultiplyRewrite,
      LowerConvertLayoutRewrite,
      LowerTransposeRewrite,
      LowerMatrixApplyRewrite,
      LowerMatrixApplyGenericRewrite,
      LowerMatrixMultiplyReduceToScalarGenericRewrite,
      LowerMatrixMultiplyGenericRewrite,
      LowerUnionRewrite,
      LowerIntersectRewrite,
      LowerUpdateRewrite,
      LowerEqualRewrite,
      LowerVectorArgMinMaxOpRewrite,
      LowerVectorArgMinOpRewrite,
      LowerVectorArgMaxOpRewrite,
      LowerCommentRewrite,
      LowerSizeRewrite,
      LowerNumRowsRewrite,
      LowerNumColsRewrite,
      LowerNumValsRewrite,
      LowerDupRewrite
    >(patterns.getContext());
}

struct GraphBLASLoweringPass : public GraphBLASLoweringBase<GraphBLASLoweringPass> {
  void runOnOperation() override {
    MLIRContext *ctx = &getContext();
    RewritePatternSet patterns(ctx);
    ConversionTarget target(*ctx);
    populateGraphBLASLoweringPatterns(patterns);
    (void)applyPatternsAndFoldGreedily(getOperation(), std::move(patterns));
    // TODO how can we mark graphblas ops as illegal here?
  }
};

void populateGraphBLASStructuralizePatterns(RewritePatternSet &patterns)
{
  patterns.add<
      LowerMatrixMultiplyRewrite,
      LowerMatrixApplyRewrite,
      LowerMatrixReduceToScalarRewrite
      >(patterns.getContext());
}

struct GraphBLASStructuralizePass : public GraphBLASStructuralizeBase<GraphBLASStructuralizePass>
{
  void runOnOperation() override
  {
    MLIRContext *ctx = &getContext();
    RewritePatternSet patterns(ctx);
    ConversionTarget target(*ctx);
    populateGraphBLASStructuralizePatterns(patterns);
    (void)applyPatternsAndFoldGreedily(getOperation(), std::move(patterns));
  }
};
} // end anonymous namespace

std::unique_ptr<OperationPass<ModuleOp>> mlir::createGraphBLASLoweringPass() {
  return std::make_unique<GraphBLASLoweringPass>();
}

std::unique_ptr<OperationPass<ModuleOp>> mlir::createGraphBLASStructuralizePass()
{
  return std::make_unique<GraphBLASStructuralizePass>();
}<|MERGE_RESOLUTION|>--- conflicted
+++ resolved
@@ -585,17 +585,6 @@
     
     RankedTensorType matrixType = op.input().getType().dyn_cast<RankedTensorType>();
     Type elementType = matrixType.getElementType();
-<<<<<<< HEAD
-
-    ArrayRef<int64_t> matrixShape = matrixType.getShape();
-    if (matrixShape[0] != -1 || matrixShape[1] != -1) {
-      // TODO consider moving this out to its own rewrite pattern
-      MLIRContext* context = op.getContext();
-      
-      static const ArrayRef<int64_t> newMatrixShape = {-1, -1};
-      bool inputTypeIsCSR = typeIsCSR(matrixType);
-      RankedTensorType newMatrixType = inputTypeIsCSR ?
-=======
     ArrayRef<int64_t> matrixShape = matrixType.getShape();
 
     bool matrixTypeIsCSR = typeIsCSR(matrixType);
@@ -629,7 +618,6 @@
       
       static const ArrayRef<int64_t> newMatrixShape = {-1, -1};
       RankedTensorType newMatrixType = matrixTypeIsCSR ?
->>>>>>> 29b583aa
         getCSRTensorType(context, newMatrixShape, elementType) :
         getCSCTensorType(context, newMatrixShape, elementType);
       
@@ -669,11 +657,7 @@
     Value c0 = rewriter.create<ConstantIndexOp>(loc, 0);
     Value c1 = rewriter.create<ConstantIndexOp>(loc, 1);
     Value c2 = rewriter.create<ConstantIndexOp>(loc, 2);
-<<<<<<< HEAD
-    
-=======
-
->>>>>>> 29b583aa
+
     Value nrows = rewriter.create<tensor::DimOp>(loc, matrix, c0);
     
     Value matrixPointers =
@@ -2125,11 +2109,7 @@
     Type indexType = rewriter.getIndexType();
     Type int64Type = rewriter.getIntegerType(64);
     Type memref1DI64Type = MemRefType::get({-1}, int64Type);
-<<<<<<< HEAD
-
-=======
-    
->>>>>>> 29b583aa
+
     Value pointers = rewriter.create<sparse_tensor::ToPointersOp>(loc, memref1DI64Type, input, c0);
     Value endPosition64 = rewriter.create<memref::LoadOp>(loc, pointers, c1);
     Value endPosition = rewriter.create<IndexCastOp>(loc, endPosition64, indexType);
