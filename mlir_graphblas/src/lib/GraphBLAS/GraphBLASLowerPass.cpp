--- conflicted
+++ resolved
@@ -317,13 +317,13 @@
       Type inputTensorValueType = inputType.getElementType();
       llvm::ArrayRef<int64_t> inputShape = inputType.getShape();
       RankedTensorType newType = inputTypeIsCSR ?
-       	getCSCTensorType(context, inputShape, inputTensorValueType) :
-      	getCSRTensorType(context, inputShape, inputTensorValueType);
+        getCSCTensorType(context, inputShape, inputTensorValueType) :
+        getCSRTensorType(context, inputShape, inputTensorValueType);
       graphblas::ConvertLayoutOp newConvertLayoutOp =
-      	rewriter.create<graphblas::ConvertLayoutOp>(loc, newType, inputTensor);
+        rewriter.create<graphblas::ConvertLayoutOp>(loc, newType, inputTensor);
       Value newLayOutInputTensor = newConvertLayoutOp.getResult();
       graphblas::TransposeOp newTransposeOp =
-	rewriter.create<graphblas::TransposeOp>(loc, outputType, newLayOutInputTensor);
+        rewriter.create<graphblas::TransposeOp>(loc, outputType, newLayOutInputTensor);
       
       rewriter.replaceOp(op, newTransposeOp.getResult()); 
       
@@ -1593,7 +1593,6 @@
   };
 };
 
-<<<<<<< HEAD
 class LowerUpdateRewrite : public OpRewritePattern<graphblas::UpdateOp> {
 public:
   using OpRewritePattern<graphblas::UpdateOp>::OpRewritePattern;
@@ -1816,14 +1815,15 @@
 
       return success();
     }
-=======
+  };
+};
+
 class LowerCommentRewrite : public OpRewritePattern<graphblas::CommentOp> {
 public:
   using OpRewritePattern<graphblas::CommentOp>::OpRewritePattern;
   LogicalResult matchAndRewrite(graphblas::CommentOp op, PatternRewriter &rewriter) const {
     rewriter.eraseOp(op);
     return success();
->>>>>>> ef3a8052
   };
 };
 
@@ -1839,12 +1839,9 @@
       LowerMatrixApplyGenericRewrite,
       LowerMatrixMultiplyReduceToScalarGenericRewrite,
       LowerMatrixMultiplyGenericRewrite,
-<<<<<<< HEAD
       LowerUpdateRewrite,
       LowerEqualRewrite,
-=======
       LowerCommentRewrite,
->>>>>>> ef3a8052
       LowerSizeRewrite,
       LowerNumRowsRewrite,
       LowerNumColsRewrite,
