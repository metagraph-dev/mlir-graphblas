--- conflicted
+++ resolved
@@ -1101,21 +1101,6 @@
 
     } else if (apply_operator == "div") {
 
-<<<<<<< HEAD
-      Value thunk = op.thunk();
-
-      transformResult = llvm::TypeSwitch<Type, Value>(valueType)
-                      .Case<IntegerType>([&](IntegerType type) {
-                        return rewriter.create<SignedDivIOp>(loc, val, thunk);
-                      })
-                      .Case<FloatType>([&](FloatType type) {
-                        return rewriter.create<DivFOp>(loc, val, thunk);
-                      });
-
-    } else if (apply_operator == "second") {
-
-      transformResult = op.thunk();
-=======
       bool thunkIsLeft = thunk == op.left();
 
       transformResult =
@@ -1133,7 +1118,10 @@
                                      : rewriter.create<DivFOp>(loc, val, thunk);
                 return quotient;
               });
->>>>>>> 21ec8a94
+
+    } else if (apply_operator == "second") {
+
+      transformResult = op.thunk();
 
     } else if (apply_operator == "minv") {
 
