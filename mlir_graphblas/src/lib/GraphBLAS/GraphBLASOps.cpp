--- conflicted
+++ resolved
@@ -494,6 +494,36 @@
   return success();
 }
 
+static LogicalResult verify(VectorArgMinMaxOp op) {
+  Type vecType = op.vec().getType();
+
+  llvm::Optional<std::string> vecCompressionErrorMessage = checkCompressedVector(vecType, 0);
+  if (vecCompressionErrorMessage)
+    return op.emitError(vecCompressionErrorMessage.getValue());
+
+  return success();
+}
+
+static LogicalResult verify(VectorArgMinOp op) {
+  Type vecType = op.vec().getType();
+
+  llvm::Optional<std::string> vecCompressionErrorMessage = checkCompressedVector(vecType, 0);
+  if (vecCompressionErrorMessage)
+    return op.emitError(vecCompressionErrorMessage.getValue());
+
+  return success();
+}
+
+static LogicalResult verify(VectorArgMaxOp op) {
+  Type vecType = op.vec().getType();
+
+  llvm::Optional<std::string> vecCompressionErrorMessage = checkCompressedVector(vecType, 0);
+  if (vecCompressionErrorMessage)
+    return op.emitError(vecCompressionErrorMessage.getValue());
+
+  return success();
+}
+
 template <class T>
 static LogicalResult verifyMatrixReduceToScalarArgs(T op)
 {
@@ -594,45 +624,8 @@
   if (aType != bType)
     return op.emitError("Arguments must have the same type.");
 
-<<<<<<< HEAD
-static LogicalResult verify(VectorArgMinMaxOp op) {
-  Type vecType = op.vec().getType();
-  
-  llvm::Optional<std::string> vecCompressionErrorMessage = checkCompressedVector(vecType, 0);
-  if (vecCompressionErrorMessage)
-    return op.emitError(vecCompressionErrorMessage.getValue());
-      
-  return success();
-}
-
-static LogicalResult verify(VectorArgMinOp op) {
-  Type vecType = op.vec().getType();
-  
-  llvm::Optional<std::string> vecCompressionErrorMessage = checkCompressedVector(vecType, 0);
-  if (vecCompressionErrorMessage)
-    return op.emitError(vecCompressionErrorMessage.getValue());
-      
-  return success();
-}
-
-static LogicalResult verify(VectorArgMaxOp op) {
-  Type vecType = op.vec().getType();
-  
-  llvm::Optional<std::string> vecCompressionErrorMessage = checkCompressedVector(vecType, 0);
-  if (vecCompressionErrorMessage)
-    return op.emitError(vecCompressionErrorMessage.getValue());
-      
-  return success();
-}
-
-template <class T>
-static LogicalResult verifyMatrixReduceToScalarArgs(T op)
-{
-  Type operandType = op.input().getType();
-=======
   int64_t aRank = getRank(aType);
   int64_t bRank = getRank(bType);
->>>>>>> 955ea84a
 
   if (aRank < 1 || aRank > 2)
     return op.emitError("First argument must be a sparse vector or sparse matrix.");
