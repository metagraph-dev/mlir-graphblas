--- conflicted
+++ resolved
@@ -731,11 +731,7 @@
     return op.emitError("The axis attribute is expected to be 0 or 1.");
   }
   
-<<<<<<< HEAD
-  static const std::vector<std::string> supportedAggregators{"sum"};
-=======
   static const std::vector<std::string> supportedAggregators{"plus"};
->>>>>>> 29b583aa
   std::string aggregator = op.aggregator().str();
   bool aggregatorSupported = std::find(supportedAggregators.begin(), supportedAggregators.end(), aggregator)
     != supportedAggregators.end();
@@ -756,11 +752,7 @@
   if (argResult.failed())
     return argResult;
 
-<<<<<<< HEAD
-  static const std::vector<std::string> supportedAggregators{"sum"};
-=======
   static const std::vector<std::string> supportedAggregators{"plus"};
->>>>>>> 29b583aa
   std::string aggregator = op.aggregator().str();
   bool aggregatorSupported = std::find(supportedAggregators.begin(), supportedAggregators.end(), aggregator)
     != supportedAggregators.end();
