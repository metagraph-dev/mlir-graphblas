//===- GraphBLASOps.cpp - GraphBLAS dialect ops ---------------*- C++ -*-===//
//
// TODO add documentation
//
//===--------------------------------------------------------------------===//

#include "GraphBLAS/GraphBLASOps.h"
#include "GraphBLAS/GraphBLASDialect.h"
#include "GraphBLAS/GraphBLASUtils.h"
#include "mlir/Dialect/SparseTensor/IR/SparseTensor.h"
#include "mlir/IR/OpImplementation.h"
#include "mlir/IR/TypeUtilities.h"
#include "llvm/ADT/None.h"
#include "llvm/ADT/Optional.h"
#include "llvm/ADT/StringSet.h"

#include "GraphBLAS/GraphBLASOpsDialect.cpp.inc"
#include "GraphBLAS/GraphBLASOpsEnums.cpp.inc"
#include "GraphBLAS/GraphBLASUtils.h"

#include <numeric>

using namespace mlir;
using namespace mlir::graphblas;

//===--------------------------------------------------------------------===//
// Helpers
//===--------------------------------------------------------------------===//

enum CompressionType { CSR, CSC, EITHER };

// TODO: now redundant remove when possible
static llvm::Optional<std::string>
checkCompressedMatrix(Type inputType, int inputIndex,
                      CompressionType compressionType) {
  /*
     Negative values for inputIndex indicate that the input type is the return
     type. Otherwise, inputIndex indicates which arg inputType corresponds to.

     Returns llvm::None if the given tensor is valid.
     Returns a string explaining the problem otherwise.
   */

  std::string inputName = inputIndex < 0
                              ? "Return value"
                              : "Operand #" + std::to_string(inputIndex);

  mlir::sparse_tensor::SparseTensorEncodingAttr sparseEncoding =
      mlir::sparse_tensor::getSparseTensorEncoding(inputType);
  if (!sparseEncoding)
    return inputName + " must be a sparse tensor.";

  RankedTensorType inputTensorType = inputType.dyn_cast<RankedTensorType>();
  if (inputTensorType.getRank() != 2)
    return inputName + " must have rank 2.";

  ArrayRef<mlir::sparse_tensor::SparseTensorEncodingAttr::DimLevelType>
      compression = sparseEncoding.getDimLevelType();
  if (compression[0] !=
          mlir::sparse_tensor::SparseTensorEncodingAttr::DimLevelType::Dense ||
      compression[1] != mlir::sparse_tensor::SparseTensorEncodingAttr::
                            DimLevelType::Compressed)
    return inputName + " must have CSR or CSC compression, i.e. must have "
                       "dimLevelType = [ \"dense\", \"compressed\" ] in the "
                       "sparse encoding.";

  // Even if (compressionType == EITHER), we still need to check that the
  // dim ordering is present, i.e. not CSX
  AffineMap dimOrdering = sparseEncoding.getDimOrdering();
  unsigned dimOrdering0 = dimOrdering.getDimPosition(0);
  unsigned dimOrdering1 = dimOrdering.getDimPosition(1);

  if (compressionType != EITHER) {

    assert(compressionType == CSR || compressionType == CSC);

    if (compressionType == CSR) {
      if (dimOrdering0 != 0 || dimOrdering1 != 1)
        return inputName + " must have CSR compression.";
    } else if (compressionType == CSC) {
      if (dimOrdering0 != 1 || dimOrdering1 != 0)
        return inputName + " must have CSC compression.";
    }
  }

  return llvm::None;
}

// TODO: now redundant remove me when possible.
static llvm::Optional<std::string> checkCompressedVector(Type inputType,
                                                         int inputIndex) {

  std::string inputName = inputIndex < 0
                              ? "Return value"
                              : "Operand #" + std::to_string(inputIndex);

  mlir::sparse_tensor::SparseTensorEncodingAttr sparseEncoding =
      mlir::sparse_tensor::getSparseTensorEncoding(inputType);
  if (!sparseEncoding)
    return inputName + " must be a sparse tensor.";

  RankedTensorType inputTensorType = inputType.dyn_cast<RankedTensorType>();
  if (inputTensorType.getRank() != 1)
    return inputName + " must have rank 1.";

  ArrayRef<mlir::sparse_tensor::SparseTensorEncodingAttr::DimLevelType>
      compression = sparseEncoding.getDimLevelType();
  if (compression[0] !=
      mlir::sparse_tensor::SparseTensorEncodingAttr::DimLevelType::Compressed)
    return inputName +
           " must be sparse, i.e. must have "
           "dimLevelType = [ \"compressed\" ] in the sparse encoding.";

  return llvm::None;
}

static llvm::Optional<std::string> checkSemiringAdd(StringRef addName) {
  if (!supportedSemiringAddNames.contains(addName))
    return "\"" + addName.str() + "\" is not a supported semiring add.";
  else
    return llvm::None;
}

static llvm::Optional<std::string>
checkSemiringMultiply(StringRef multiplyName) {
  if (!supportedSemiringMultiplyNames.contains(multiplyName))
    return "\"" + multiplyName.str() +
           "\" is not a supported semiring multiply.";
  else
    return llvm::None;
}

static llvm::Optional<std::string> checkSemiring(StringRef semiring) {
  auto semiringParts = semiring.split('_');
  auto addCheck = checkSemiringAdd(semiringParts.first);
  if (addCheck != llvm::None)
    return addCheck;

  auto multiplyCheck = checkSemiringMultiply(semiringParts.second);
  if (multiplyCheck != llvm::None)
    return multiplyCheck;

  return llvm::None;
}

/// Utility function to check encoding attribute.
static LogicalResult hasSparseEncodingAttr(RankedTensorType t) {
  if (!sparse_tensor::getSparseTensorEncoding(t))
    return failure();
  return success();
}

/// Utility function to check if a 2d-tensor is in CSR or
/// CSC format.
static LogicalResult hasCSRorCSCEncoding(RankedTensorType t) {
  assert(t.getRank() == 2 && "expect a 2d ranked tensor");
  if (auto encoding = sparse_tensor::getSparseTensorEncoding(t)) {
    auto compression = encoding.getDimLevelType();
    if (((compression[0] ==
          sparse_tensor::SparseTensorEncodingAttr::DimLevelType::Dense) &&
         (compression[1] ==
          sparse_tensor::SparseTensorEncodingAttr::DimLevelType::Compressed)) ||
        ((compression[0] ==
          sparse_tensor::SparseTensorEncodingAttr::DimLevelType::Compressed) &&
         (compression[1] ==
          sparse_tensor::SparseTensorEncodingAttr::DimLevelType::Dense)))
      return success();
  }
  return failure();
}

/// Utility function to check if a 1-d tensor is compressed.
static LogicalResult hasCompressedEncoding(RankedTensorType t) {
  assert(t.getRank() == 1 && "expect a 1d ranked tensor");
  if (auto encoding = sparse_tensor::getSparseTensorEncoding(t)) {
    auto compression = encoding.getDimLevelType();
    if (compression[0] ==
        sparse_tensor::SparseTensorEncodingAttr::DimLevelType::Compressed)
      return success();
  }
  return failure();
}

//===--------------------------------------------------------------------===//
// GraphBLAS Ops Methods
//===--------------------------------------------------------------------===//

void SizeOp::build(OpBuilder &builder, OperationState &result, Value tensor) {
  Type indexType = builder.getIndexType();
  build(builder, result, indexType, tensor);
}

void NumRowsOp::build(OpBuilder &builder, OperationState &result,
                      Value tensor) {
  Type indexType = builder.getIndexType();
  build(builder, result, indexType, tensor);
}

void NumColsOp::build(OpBuilder &builder, OperationState &result,
                      Value tensor) {
  Type indexType = builder.getIndexType();
  build(builder, result, indexType, tensor);
}

static LogicalResult verify(NumValsOp op) {
  RankedTensorType inputType = op.input().getType().cast<RankedTensorType>();
  if (failed(hasSparseEncodingAttr(inputType)))
    return op.emitError("operand #0 must have sparse tensor attribute");
  // Require sparse matrices to be either CSR or CSC
  if (inputType.getRank() == 2 && failed(hasCSRorCSCEncoding(inputType)))
    op.emitError("operand #0 must be in CSR or in CSC compression");
  return success();
}

void NumValsOp::build(OpBuilder &builder, OperationState &result,
                      Value tensor) {
  Type indexType = builder.getIndexType();
  build(builder, result, indexType, tensor);
}

<<<<<<< HEAD
/// Utility function to check encoding attribute.
static LogicalResult hasSparseEncodingAttr(RankedTensorType t) {
  if (!sparse_tensor::getSparseTensorEncoding(t))
    return failure();
  return success();
}

/// Utility function to check if a 2d-tensor is in CSR or
/// CSC format.
static LogicalResult hasCSRorCSCEncoding(RankedTensorType t) {
  assert(t.getRank() == 2 && "expect a 2d ranked tensor");
  if (auto encoding = sparse_tensor::getSparseTensorEncoding(t)) {
    auto compression = encoding.getDimLevelType();
    if (((compression[0] ==
          sparse_tensor::SparseTensorEncodingAttr::DimLevelType::Dense) &&
         (compression[1] ==
          sparse_tensor::SparseTensorEncodingAttr::DimLevelType::Compressed)) ||
        ((compression[0] ==
          sparse_tensor::SparseTensorEncodingAttr::DimLevelType::Compressed) &&
         (compression[1] ==
          sparse_tensor::SparseTensorEncodingAttr::DimLevelType::Dense)))
      return success();
  }
  return failure();
}

/// Utility function to check if a 2d-tensor has CSR format.
static LogicalResult hasCSREncoding(RankedTensorType t) {
  assert(t.getRank() == 2 && "expect a 2d ranked tensor");
  if (auto encoding = sparse_tensor::getSparseTensorEncoding(t)) {
    auto compression = encoding.getDimLevelType();
    if (((compression[0] ==
          sparse_tensor::SparseTensorEncodingAttr::DimLevelType::Dense) &&
         (compression[1] ==
          sparse_tensor::SparseTensorEncodingAttr::DimLevelType::Compressed)))
      return success();
  }
  return failure();
}

=======
>>>>>>> 279532db
static LogicalResult verify(DupOp op) {
  auto inputType = op.input().getType().cast<RankedTensorType>();
  auto rank = inputType.getRank();
  if (failed(hasSparseEncodingAttr(inputType)))
    return op.emitError("operand #0 must have sparse tensor attribute");
  if (rank == 2 && failed(hasCSRorCSCEncoding(inputType)))
    return op.emitError("operand #0 must be in CSR or in CSC compression");
  return success();
}

void DupOp::build(OpBuilder &builder, OperationState &result, Value tensor) {
  Type inputType = tensor.getType();
  build(builder, result, inputType, tensor);
}

template <class T>
static LogicalResult verifyApplyArgs(T op, Value input) {
  Type inputType = input.getType();
  Type resultType = op.getResult().getType();

  RankedTensorType inputTensorType = inputType.cast<RankedTensorType>();
  RankedTensorType resultTensorType = resultType.cast<RankedTensorType>();

  ArrayRef<int64_t> inputShape = inputTensorType.getShape();
  ArrayRef<int64_t> resultShape = resultTensorType.getShape();
  assert(inputShape.size() == resultShape.size() && "must be same size");

  if (failed(hasSparseEncodingAttr(inputTensorType)))
    return op.emitError("operand #0 must have sparse tensor attribute");
  if (failed(hasSparseEncodingAttr(resultTensorType)))
    return op.emitError("result #0 must have sparse tensor attribute");

  // TODO intelligently handle arbitrarily shaped tensors, i.e. tensors with
  // shapes using "?"
  if (resultTensorType.getRank() == 2) {
    if (failed(hasCSRorCSCEncoding(inputTensorType)))
      return op.emitError("operand #0 must be in CSR or in CSC compression");

    if (failed(hasCSRorCSCEncoding(resultTensorType)))
      return op.emitError("result #0 must be in CSR or in CSC compression");

    if (inputShape[0] != resultShape[0] || inputShape[1] != resultShape[1])
      return op.emitError("Input shape does not match output shape.");
  } else {
    if (failed(hasCompressedEncoding(inputTensorType)))
      return op.emitError("operand #0 must be in compressed form");

    if (failed(hasCompressedEncoding(resultTensorType)))
      return op.emitError("result #0 must be in compressed form");

    if (inputShape[0] != resultShape[0])
      return op.emitError("Input shape does not match output shape.");
  }
  return success();
}

static LogicalResult verify(ApplyOp op) {
  Value input, thunk;
  LogicalResult extractArgResult = extractApplyOpArgs(op, input, thunk);
  if (extractArgResult.failed())
    return extractArgResult;

  LogicalResult argResult = verifyApplyArgs(op, input);

  if (argResult.failed())
    return argResult;

  Type inputType = input.getType();
  Type resultType = op.getResult().getType();

  std::string applyOperator = op.apply_operator().str();
  if (supportedBinaryApplyOperators.contains(applyOperator)) {

    if (!thunk)
      return op.emitError("\"" + applyOperator +
                          "\""
                          " requires a thunk.");

    RankedTensorType inputTensorType = inputType.dyn_cast<RankedTensorType>();
    RankedTensorType resultTensorType = resultType.dyn_cast<RankedTensorType>();

    Type thunkType = thunk.getType();

    if (inputTensorType.getElementType() != thunkType)
      return op.emitError(
          "Element type of input tensor does not match type of thunk.");

    if (resultTensorType.getElementType() != thunkType)
      // TODO this is not always correct, e.g.
      // apply_less_than(tensor<f64>, 2.3) -> tensor<i1>.
      return op.emitError(
          "Element type of result tensor does not match type of thunk.");

  } else if (supportedUnaryApplyOperators.contains(applyOperator)) {

    if (thunk)
      return op.emitError("\"" + applyOperator +
                          "\""
                          " is a unary opertator, but was given a thunk.");

  } else {
    return op.emitError("\"" + applyOperator +
                        "\" is not a supported operator.");
  }

  return success();
}

static LogicalResult verify(ApplyGenericOp op) {
  LogicalResult argResult = verifyApplyArgs(op, op.input());

  if (argResult.failed())
    return argResult;

  RegionRange extensions = op.extensions();
  if (extensions.size() < 1) {
    return op.emitError("Must have at least 1 region: transform_out.");
  }

  return success();
}

template <class T>
static LogicalResult verifyMatrixMultiplyArgs(T op,
                                              bool checkResultTensorType) {
  Type aType = op.a().getType();
  Type bType = op.b().getType();
  Type resultType = op.getResult().getType();

  int64_t aRank = getRank(aType);
  int64_t bRank = getRank(bType);

  if (aRank < 1 || aRank > 2)
    return op.emitError(
        "First argument must be a sparse vector or sparse matrix.");
  if (bRank < 1 || bRank > 2)
    return op.emitError(
        "Second argument must be a sparse vector or sparse matrix.");

  RankedTensorType aTensorType = aType.dyn_cast<RankedTensorType>();
  RankedTensorType bTensorType = bType.dyn_cast<RankedTensorType>();

  ArrayRef<int64_t> aShape = aTensorType.getShape();
  ArrayRef<int64_t> bShape = bTensorType.getShape();

  int64_t resultRank = 0;
  ArrayRef<int64_t> resultShape;
  Type resultElementType = resultType;
  RankedTensorType resultTensorType;

  // Vector-vector result is a scalar; Otherwise, get the tensor properties of
  // the result
  if (checkResultTensorType) {
    if (aRank == 2 || bRank == 2) {
      resultTensorType = resultType.dyn_cast<RankedTensorType>();
      resultShape = resultTensorType.getShape();
      resultRank = getRank(resultType);
      resultElementType = resultTensorType.getElementType();
    }
  }

  if (aTensorType.getElementType() != bTensorType.getElementType())
    return op.emitError("Operand element types must be identical.");

  llvm::Optional<std::string> errMsg;
  if (aRank == 2 && bRank == 2) {
    // Matrix-Matrix
    errMsg = checkCompressedMatrix(aType, 0, CSR);
    if (errMsg)
      return op.emitError(errMsg.getValue());

    errMsg = checkCompressedMatrix(bType, 1, CSC);
    if (errMsg)
      return op.emitError(errMsg.getValue());

    if (checkResultTensorType) {
      errMsg = checkCompressedMatrix(resultType, -1, CSR);
      if (errMsg)
        return op.emitError(errMsg.getValue());
      if (resultShape[0] != aShape[0] || resultShape[1] != bShape[1])
        return op.emitError("Operand shapes incompatible with output shape.");
      if (aTensorType.getElementType() != resultElementType)
        return op.emitError(
            "Result element type differs from the input element types.");
    }

    // TODO intelligently handle arbitrarily shaped tensors, i.e. tensors with
    // shapes using "?"
    if (aShape[1] != bShape[0])
      return op.emitError("Operand shapes are incompatible.");
  } else if (aRank == 2 && bRank == 1) {
    // Matrix-Vector
    errMsg = checkCompressedMatrix(aType, 0, CSR);
    if (errMsg)
      return op.emitError(errMsg.getValue());

    errMsg = checkCompressedVector(bType, 1);
    if (errMsg)
      return op.emitError(errMsg.getValue());

    if (checkResultTensorType) {
      errMsg = checkCompressedVector(resultType, -1);
      if (errMsg)
        return op.emitError(errMsg.getValue());

      if (resultShape[0] != aShape[0])
        return op.emitError("Operand shapes incompatible with output shape.");
      if (aTensorType.getElementType() != resultElementType)
        return op.emitError(
            "Result element type differs from the input element types.");
    }
    if (aShape[1] != bShape[0])
      return op.emitError("Operand shapes are incompatible.");
  } else if (aRank == 1 && bRank == 2) {
    // Vector-Matrix
    errMsg = checkCompressedVector(aType, 0);
    if (errMsg)
      return op.emitError(errMsg.getValue());

    errMsg = checkCompressedMatrix(bType, 1, CSC);
    if (errMsg)
      return op.emitError(errMsg.getValue());

    if (aShape[0] != bShape[0])
      return op.emitError("Operand shapes are incompatible.");

    if (checkResultTensorType) {
      errMsg = checkCompressedVector(resultType, -1);
      if (errMsg)
        return op.emitError(errMsg.getValue());
      if (resultShape[0] != bShape[1])
        return op.emitError("Operand shapes incompatible with output shape.");
      if (aTensorType.getElementType() != resultElementType)
        return op.emitError(
            "Result element type differs from the input element types.");
    }
  } else {
    // Vector-Vector
    errMsg = checkCompressedVector(aType, 0);
    if (errMsg)
      return op.emitError(errMsg.getValue());

    errMsg = checkCompressedVector(bType, 1);
    if (errMsg)
      return op.emitError(errMsg.getValue());

    if (aShape[0] != bShape[0])
      return op.emitError("Operand shapes are incompatible.");
    if (aTensorType.getElementType() != resultElementType)
      return op.emitError(
          "Result element type differs from the input element types.");
  }

  Value mask = op.mask();
  if (mask) {
    Type maskType = mask.getType();

    if (checkResultTensorType) {
      if (resultRank == 2) {
        errMsg = checkCompressedMatrix(maskType, 2, CSR);
        if (errMsg)
          return op.emitError(errMsg.getValue());

        RankedTensorType maskTensorType = maskType.dyn_cast<RankedTensorType>();
        ArrayRef<int64_t> maskShape = maskTensorType.getShape();
        if (resultShape[0] != maskShape[0] || resultShape[1] != maskShape[1])
          return op.emitError(
              "Mask shape must match shape of matrix multiply result.");
      } else if (resultRank == 1) {
        errMsg = checkCompressedVector(maskType, 2);
        if (errMsg)
          return op.emitError(errMsg.getValue());

        RankedTensorType maskTensorType = maskType.dyn_cast<RankedTensorType>();
        ArrayRef<int64_t> maskShape = maskTensorType.getShape();
        if (resultShape[0] != maskShape[0])
          return op.emitError(
              "Mask shape must match shape of matrix multiply result.");
      } else {
        return op.emitError(
            "Mask not allowed for vector times vector multiplication.");
      }
    }
  }

  return success();
}

static LogicalResult verify(MatrixMultiplyOp op) {
  LogicalResult argResult = verifyMatrixMultiplyArgs(op, true);

  if (argResult.failed())
    return argResult;

  llvm::Optional<std::string> semiringError = checkSemiring(op.semiring());
  if (semiringError != llvm::None) {
    return op.emitError(semiringError.getValue());
  }

  Region &body = op.body();
  size_t numBlocks = body.getBlocks().size();
  if (numBlocks > 0) {
    return op.emitError("graphblas.matrix_multiply should have no blocks.  Did "
                        "you mean graphblas.matrix_multiply_generic?");
  }

  return success();
}

static LogicalResult verify(MatrixMultiplyGenericOp op) {
  LogicalResult argResult = verifyMatrixMultiplyArgs(op, true);

  if (argResult.failed())
    return argResult;

  RegionRange extensions = op.extensions();
  if (extensions.size() < 3) {
    return op.emitError(
        "Must have at least 3 regions: add_identity, add, mult.");
  }

  return success();
}

static LogicalResult verify(MatrixMultiplyReduceToScalarGenericOp op) {
  LogicalResult argResult =
      verifyMatrixMultiplyArgs(op, false /* no result tensor */);

  if (argResult.failed())
    return argResult;

  RegionRange extensions = op.extensions();
  if (extensions.size() < 4) {
    return op.emitError(
        "Must have at least 4 regions: add_identity, add, mult, agg.");
  }

  return success();
}

static LogicalResult verify(VectorArgMinMaxOp op) {
  Type vecType = op.vec().getType();

  llvm::Optional<std::string> vecCompressionErrorMessage =
      checkCompressedVector(vecType, 0);
  if (vecCompressionErrorMessage)
    return op.emitError(vecCompressionErrorMessage.getValue());

  std::string minmax = op.minmax().str();
  if (minmax != "min" && minmax != "max")
    return op.emitError(
        "The minmax attribute is expected to be \"min\" or \"max\"; got \"" +
        minmax + "\" instead.");

  return success();
}

static LogicalResult verify(VectorArgMinOp op) {
  Type vecType = op.vec().getType();

  llvm::Optional<std::string> vecCompressionErrorMessage =
      checkCompressedVector(vecType, 0);
  if (vecCompressionErrorMessage)
    return op.emitError(vecCompressionErrorMessage.getValue());

  return success();
}

static LogicalResult verify(VectorArgMaxOp op) {
  Type vecType = op.vec().getType();

  llvm::Optional<std::string> vecCompressionErrorMessage =
      checkCompressedVector(vecType, 0);
  if (vecCompressionErrorMessage)
    return op.emitError(vecCompressionErrorMessage.getValue());

  return success();
}

static LogicalResult verify(UpdateOp op) {
  Type iType = op.input().getType();
  Type oType = op.output().getType();
  Value mask = op.mask();

  int64_t iRank = getRank(iType);
  int64_t oRank = getRank(oType);
  int64_t mRank = -1;
  if (mask)
    mRank = getRank(mask.getType());

  if (iRank < 1 || iRank > 2)
    return op.emitError(
        "Input argument must be a sparse vector or sparse matrix.");
  if (oRank < 1 || oRank > 2)
    return op.emitError(
        "Output argument must be a sparse vector or sparse matrix.");
  if (mask && (mRank < 1 || mRank > 2))
    return op.emitError(
        "Mask argument must be a sparse vector or sparse matrix.");

  if (failed(verifyCompatibleShape(iType, oType)))
    return op.emitError(
        "Input and Output arguments must have compatible shapes.");
  if (mask and failed(verifyCompatibleShape(oType, mask.getType())))
    return op.emitError(
        "Mask and Output arguments must have compatible shapes.");

  llvm::Optional<std::string> errMsg;
  if (iRank == 1) {
    errMsg = checkCompressedVector(iType, 0);
    if (errMsg)
      return op.emitError(errMsg.getValue());
    errMsg = checkCompressedVector(oType, 1);
    if (errMsg)
      return op.emitError(errMsg.getValue());
    if (mask) {
      errMsg = checkCompressedVector(mask.getType(), 2);
      if (errMsg)
        return op.emitError(errMsg.getValue());
    }
  } else if (iRank == 2) {
    errMsg = checkCompressedMatrix(iType, 0, EITHER);
    if (errMsg)
      return op.emitError(errMsg.getValue());
    // Determine output sparse encoding
    CompressionType sparseEncoding = CSR;
    if (typeIsCSC(iType)) {
      sparseEncoding = CSC;
    }
    errMsg = checkCompressedMatrix(oType, 1, sparseEncoding);
    if (errMsg)
      return op.emitError(errMsg.getValue());
    if (mask) {
      errMsg = checkCompressedMatrix(mask.getType(), 2, sparseEncoding);
      if (errMsg)
        return op.emitError(errMsg.getValue());
    }
  }

  if (iType != oType)
    return op.emitError("Arguments must have the same type.");

  llvm::Optional<llvm::StringRef> accumulateOperator = op.accumulate_operator();
  if (accumulateOperator) {
    if (!supportedUpdateAccumulateOperators.contains(accumulateOperator->str()))
      return op.emitError("\"" + accumulateOperator->str() +
                          "\" is not a supported accumulate operator.");
  }

  return success();
}

template <class T>
static LogicalResult verifyEwise(T op) {
  Type aType = op.a().getType();
  Type bType = op.b().getType();

  int64_t aRank = getRank(aType);
  int64_t bRank = getRank(bType);

  if (aRank < 1 || aRank > 2)
    return op.emitError("Input a must be a sparse vector or sparse matrix.");
  if (bRank < 1 || bRank > 2)
    return op.emitError("Input b must be a sparse vector or sparse matrix.");

  if (failed(verifyCompatibleShape(aType, bType)))
    return op.emitError("Inputs must have compatible shapes.");

  llvm::Optional<std::string> errMsg;
  if (aRank == 1) {
    errMsg = checkCompressedVector(aType, 0);
    if (errMsg)
      return op.emitError(errMsg.getValue());
    errMsg = checkCompressedVector(bType, 1);
    if (errMsg)
      return op.emitError(errMsg.getValue());
  } else if (aRank == 2) {
    errMsg = checkCompressedMatrix(aType, 0, EITHER);
    if (errMsg)
      return op.emitError(errMsg.getValue());
    // Determine output sparse encoding
    CompressionType sparseEncoding = CSR;
    if (typeIsCSC(aType)) {
      sparseEncoding = CSC;
    }
    errMsg = checkCompressedMatrix(bType, 1, sparseEncoding);
    if (errMsg)
      return op.emitError(errMsg.getValue());
  }

  return success();
}

static LogicalResult verify(UnionOp op) {
  llvm::Optional<llvm::StringRef> unionOperator = op.union_operator();
  if (unionOperator) {
    if (!supportedUnionOperators.contains(unionOperator->str()))
      return op.emitError("\"" + unionOperator->str() +
                          "\" is not a supported union operator.");
  }

  return verifyEwise(op);
}

static LogicalResult verify(IntersectOp op) {
  llvm::Optional<llvm::StringRef> intersectOperator = op.intersect_operator();
  if (intersectOperator) {
    if (!supportedIntersectOperators.contains(intersectOperator->str()))
      return op.emitError("\"" + intersectOperator->str() +
                          "\" is not a supported intersect operator.");
  }

  return verifyEwise(op);
}

static LogicalResult verify(EqualOp op) {
  Type aType = op.a().getType();
  Type bType = op.b().getType();

  if (failed(verifyCompatibleShape(aType, bType)))
    return op.emitError("Input vectors must have compatible shapes.");

  if (aType != bType)
    return op.emitError("Arguments must have the same type.");

  int64_t aRank = getRank(aType);
  int64_t bRank = getRank(bType);

  if (aRank < 1 || aRank > 2)
    return op.emitError(
        "First argument must be a sparse vector or sparse matrix.");
  if (bRank < 1 || bRank > 2)
    return op.emitError(
        "Second argument must be a sparse vector or sparse matrix.");

  if (aRank != bRank)
    return op.emitError("Arguments must have same rank.");

  llvm::Optional<std::string> errMsg;
  if (aRank == 1) {
    errMsg = checkCompressedVector(aType, 0);
    if (errMsg)
      return op.emitError(errMsg.getValue());
    errMsg = checkCompressedVector(bType, 1);
    if (errMsg)
      return op.emitError(errMsg.getValue());
  } else if (aRank == 2) {
    errMsg = checkCompressedMatrix(aType, 0, EITHER);
    if (errMsg)
      return op.emitError(errMsg.getValue());
    errMsg = checkCompressedMatrix(bType, 1, EITHER);
    if (errMsg)
      return op.emitError(errMsg.getValue());
  }

  return success();
}

template <class T>
static LogicalResult verifyReduceToVectorArgs(T op) {
  Type inputType = op.input().getType();
  RankedTensorType inputTensorType = inputType.dyn_cast<RankedTensorType>();

  llvm::Optional<std::string> inputCompressionErrorMessage =
      checkCompressedMatrix(inputType, 0, EITHER);
  if (inputCompressionErrorMessage)
    return op.emitError(inputCompressionErrorMessage.getValue());

  Type resultType = op.getResult().getType();
  RankedTensorType resultTensorType = resultType.dyn_cast<RankedTensorType>();

  llvm::Optional<std::string> resultCompressionErrorMessage =
      checkCompressedVector(resultType, -1);
  if (resultCompressionErrorMessage)
    return op.emitError(resultCompressionErrorMessage.getValue());

  if (resultTensorType.getElementType() != inputTensorType.getElementType())
    return op.emitError("Operand and output types are incompatible.");

  ArrayRef<int64_t> inputShape = inputTensorType.getShape();

  int axis = op.axis();
  int expectedResultLength;
  if (axis == 0) {
    expectedResultLength = inputShape[1];
  } else if (axis == 1) {
    expectedResultLength = inputShape[0];
  } else {
    return op.emitError("The axis attribute is expected to be 0 or 1.");
  }

  std::string aggregator = op.aggregator().str();
  if (!supportedReduceAggregators.contains(aggregator))
    return op.emitError("\"" + aggregator +
                        "\" is not a supported aggregator.");

  ArrayRef<int64_t> resultShape = resultTensorType.getShape();
  if (resultShape[0] != expectedResultLength) {
    return op.emitError("Operand and output shapes are incompatible.");
  }

  return success();
}

static LogicalResult verify(ReduceToVectorOp op) {
  LogicalResult argResult = verifyReduceToVectorArgs(op);

  if (argResult.failed())
    return argResult;

  std::string aggregator = op.aggregator().str();
  if (!supportedReduceAggregators.contains(aggregator))
    return op.emitError("\"" + aggregator +
                        "\" is not a supported aggregator.");

  return success();
}

template <class T>
static LogicalResult verifyReduceToScalarArgs(T op) {
  Type operandType = op.input().getType();

  int64_t rank = getRank(operandType);
  if (rank < 1 || rank > 2)
    return op.emitError("Operand #0 must be a sparse vector or sparse matrix.");

  llvm::Optional<std::string> errMsg;
  if (rank == 1) {
    errMsg = checkCompressedVector(operandType, 0);
    if (errMsg)
      return op.emitError(errMsg.getValue());
  } else {
    errMsg = checkCompressedMatrix(operandType, 0, EITHER);
    if (errMsg)
      return op.emitError(errMsg.getValue());
  }

  Type resultType = op.getResult().getType();
  RankedTensorType operandTensorType = operandType.dyn_cast<RankedTensorType>();
  if (resultType != operandTensorType.getElementType())
    return op.emitError("Operand and output types are incompatible.");

  return success();
}

static LogicalResult verify(ReduceToScalarOp op) {
  LogicalResult argResult = verifyReduceToScalarArgs(op);

  if (argResult.failed())
    return argResult;

  std::string aggregator = op.aggregator().str();
  if (!supportedReduceAggregators.contains(aggregator))
    return op.emitError("\"" + aggregator +
                        "\" is not a supported aggregator.");

  return success();
}

static LogicalResult verify(ReduceToScalarGenericOp op) {
  LogicalResult argResult = verifyReduceToScalarArgs(op);

  if (argResult.failed())
    return argResult;

  RegionRange extensions = op.extensions();
  if (extensions.size() < 1) {
    return op.emitError("Must have at least 2 regions: agg_identity, agg.");
  }

  return success();
}

static LogicalResult verify(MatrixSelectOp op) {
  Type inputType = op.input().getType();

  for (OpResult result : op.getResults()) {
    Type resultType = result.getType();

    llvm::Optional<std::string> resultCompressionErrorMessage =
        checkCompressedMatrix(resultType, -1, EITHER);
    if (resultCompressionErrorMessage)
      return op.emitError(resultCompressionErrorMessage.getValue());

    if (inputType != resultType)
      return op.emitError(
          "At least 1 result type does not match that of the input matrix.");
  }

  std::vector<std::string> selectorsNeedingThunk;
  ArrayAttr selectors = op.selectors();

  for (Attribute selectorAttr : selectors) {
    std::string selector =
        selectorAttr.dyn_cast_or_null<StringAttr>().getValue().str();
    if (!supportedSelectors.contains(selector))
      return op.emitError("\"" + selector + "\" is not a supported selector.");

    if (supportedThunkNeedingSelectors.contains(selector))
      selectorsNeedingThunk.push_back(selector);
  }

  OperandRange thunks = op.thunks();

  if (thunks.size() != selectorsNeedingThunk.size()) {
    if (selectorsNeedingThunk.size() == 0) {
      return op.emitError()
             << "No selectors need thunks, but "
             << std::to_string(thunks.size()) << " thunks were given.";
    } else {
      return op.emitError()
             << "Some selectors ("
             << std::accumulate(++selectorsNeedingThunk.begin(),
                                selectorsNeedingThunk.end(),
                                "\"" + selectorsNeedingThunk[0] + "\"",
                                [](const std::string &a, std::string b) {
                                  return a + ", \"" + b + "\"";
                                })
             << ") need thunks, but " << std::to_string(thunks.size())
             << " thunks were given.";
    }
  }

  RankedTensorType inputTensorType = inputType.dyn_cast<RankedTensorType>();
  for (auto indexed_pair :
       llvm::enumerate(llvm::zip(selectorsNeedingThunk, thunks))) {
    std::tuple<std::string, Value> pair = indexed_pair.value();
    std::string selector = std::get<0>(pair);
    if (selector == "gt") {
      Value thunk = std::get<1>(pair);
      Type thunkType = thunk.getType();
      if (thunkType != inputTensorType.getElementType()) {
        return op.emitError() << "Operand #" << indexed_pair.index() + 1
                              << " is associated with the selector "
                              << "\"" << selector << "\""
                              << ", but has a different type than the input "
                                 "tensor's element type.";
      }
    }
  }

  return success();
}

static LogicalResult verify(ConvertLayoutOp op) {
  Type inputType = op.input().getType();
  Type resultType = op.getResult().getType();

  llvm::Optional<std::string> inputCompressionErrorMessage =
      checkCompressedMatrix(inputType, 0, EITHER);
  if (inputCompressionErrorMessage)
    return op.emitError(inputCompressionErrorMessage.getValue());

  llvm::Optional<std::string> resultCompressionErrorMessage =
      checkCompressedMatrix(resultType, -1, EITHER);
  if (resultCompressionErrorMessage)
    return op.emitError(resultCompressionErrorMessage.getValue());

  // TODO intelligently handle arbitrarily shaped tensors, i.e. tensors with
  // shapes using "?"

  RankedTensorType inputTensorType = inputType.dyn_cast<RankedTensorType>();
  RankedTensorType resultTensorType = resultType.dyn_cast<RankedTensorType>();

  if (inputTensorType.getElementType() != resultTensorType.getElementType())
    return op.emitError(
        "Input and output tensors have different element types.");

  ArrayRef<int64_t> inputShape = inputTensorType.getShape();
  ArrayRef<int64_t> resultShape = resultTensorType.getShape();

  mlir::sparse_tensor::SparseTensorEncodingAttr inputSparseEncoding =
      mlir::sparse_tensor::getSparseTensorEncoding(inputType);

  mlir::sparse_tensor::SparseTensorEncodingAttr resultSparseEncoding =
      mlir::sparse_tensor::getSparseTensorEncoding(resultType);

  if (inputShape[0] != resultShape[0] || inputShape[1] != resultShape[1])
    return op.emitError("Input and output shapes are expected to be the same.");

  if (inputSparseEncoding != resultSparseEncoding) {
    AffineMap inputDimOrdering = inputSparseEncoding.getDimOrdering();
    AffineMap resultDimOrdering = resultSparseEncoding.getDimOrdering();
    unsigned inputDimOrdering0 = inputDimOrdering.getDimPosition(0);
    unsigned inputDimOrdering1 = inputDimOrdering.getDimPosition(1);
    unsigned resultDimOrdering0 = resultDimOrdering.getDimPosition(0);
    unsigned resultDimOrdering1 = resultDimOrdering.getDimPosition(1);
    if (inputDimOrdering0 != resultDimOrdering1 ||
        inputDimOrdering1 != resultDimOrdering0)
      return op.emitError(
          "Sparse encoding dimension orderings of input and result tensors "
          "expected to be swapped or encodings must be identical.");

    // TODO should we be more lenient like the sparse tensor dialect is via
    // isMatchingWidth? see
    // llvm-project/mlir/lib/Dialect/SparseTensor/IR/SparseTensorDialect.cpp
    unsigned inputPointerBitWidth = inputSparseEncoding.getPointerBitWidth();
    unsigned resultPointerBitWidth = resultSparseEncoding.getPointerBitWidth();
    if (inputPointerBitWidth != resultPointerBitWidth)
      return op.emitError("Sparse encoding pointer bit widths of input and "
                          "result tensors do not match.");

    unsigned inputIndexBitWidth = inputSparseEncoding.getIndexBitWidth();
    unsigned resultIndexBitWidth = resultSparseEncoding.getIndexBitWidth();
    if (inputIndexBitWidth != resultIndexBitWidth)
      return op.emitError("Sparse encoding index bit widths of input and "
                          "result tensors do not match.");
    // dimLevelType values guaranteed to be the same since we already checked
    // earlier
  }

  return success();
}

static LogicalResult verify(TransposeOp op) {
  RankedTensorType inputType = op.input().getType().cast<RankedTensorType>();
  RankedTensorType resultType =
      op.getResult().getType().cast<RankedTensorType>();

  if (failed(hasSparseEncodingAttr(inputType)) ||
      failed(hasCSRorCSCEncoding(inputType)))
    return op.emitError("input: Missing sparse tensor encoding or 2d-tensor "
                        "not in CSR or CSC form");

  if (failed(hasSparseEncodingAttr(resultType)) ||
      failed(hasCSRorCSCEncoding(resultType)))
    return op.emitError("result: Missing sparse tensor encoding or 2d-tensor "
                        "not in CSR or CSC form");

  // TODO intelligently handle arbitrarily shaped tensors, i.e. tensors with
  // shapes using "?"
  if (inputType.getElementType() != resultType.getElementType())
    return op.emitError(
        "Input and output tensors have different element types.");

  ArrayRef<int64_t> inputShape = inputType.getShape();
  ArrayRef<int64_t> resultShape = resultType.getShape();

  mlir::sparse_tensor::SparseTensorEncodingAttr inputSparseEncoding =
      mlir::sparse_tensor::getSparseTensorEncoding(inputType);

  mlir::sparse_tensor::SparseTensorEncodingAttr resultSparseEncoding =
      mlir::sparse_tensor::getSparseTensorEncoding(resultType);

  if (inputShape[0] != resultShape[1] || inputShape[1] != resultShape[0])
    return op.emitError("Input and output shapes are expected to be swapped.");

  if (inputSparseEncoding != resultSparseEncoding) {
    AffineMap inputDimOrdering = inputSparseEncoding.getDimOrdering();
    AffineMap resultDimOrdering = resultSparseEncoding.getDimOrdering();
    unsigned inputDimOrdering0 = inputDimOrdering.getDimPosition(0);
    unsigned inputDimOrdering1 = inputDimOrdering.getDimPosition(1);
    unsigned resultDimOrdering0 = resultDimOrdering.getDimPosition(0);
    unsigned resultDimOrdering1 = resultDimOrdering.getDimPosition(1);
    if (inputDimOrdering0 != resultDimOrdering1 ||
        inputDimOrdering1 != resultDimOrdering0)
      return op.emitError(
          "Sparse encoding dimension orderings of input and result tensors "
          "expected to be swapped or encodings must be identical.");

    // TODO should we be more lenient like the sparse tensor dialect is via
    // isMatchingWidth? see
    // llvm-project/mlir/lib/Dialect/SparseTensor/IR/SparseTensorDialect.cpp
    unsigned inputPointerBitWidth = inputSparseEncoding.getPointerBitWidth();
    unsigned resultPointerBitWidth = resultSparseEncoding.getPointerBitWidth();
    if (inputPointerBitWidth != resultPointerBitWidth)
      return op.emitError("Sparse encoding pointer bit widths of input and "
                          "result tensors do not match.");

    unsigned inputIndexBitWidth = inputSparseEncoding.getIndexBitWidth();
    unsigned resultIndexBitWidth = resultSparseEncoding.getIndexBitWidth();
    if (inputIndexBitWidth != resultIndexBitWidth)
      return op.emitError("Sparse encoding index bit widths of input and "
                          "result tensors do not match.");
    // dimLevelType values guaranteed to be the same since we already checked
    // earlier
  }

  return success();
}

static LogicalResult verify(MatrixSelectRandomOp op) {
  RankedTensorType inputType = op.input().getType().cast<RankedTensorType>();
  IntegerType nType = op.n().getType().cast<IntegerType>();
  RankedTensorType resultType =
      op.getResult().getType().cast<RankedTensorType>();

  if (failed(hasSparseEncodingAttr(inputType)) ||
      failed(hasCSREncoding(inputType)))
    return op.emitError("input: Missing sparse tensor encoding or 2d-tensor "
                        "not in CSR form");

  if (inputType != resultType)
    return op.emitError("Input and output tensors have different types.");

  mlir::sparse_tensor::SparseTensorEncodingAttr inputSparseEncoding =
      mlir::sparse_tensor::getSparseTensorEncoding(inputType);

  if (nType.getWidth() != inputSparseEncoding.getIndexBitWidth())
    return op.emitError(
        "n must match bit width of input sparse tensor index type");

  return success();
}

#define GET_OP_CLASSES
#include "GraphBLAS/GraphBLASOps.cpp.inc"<|MERGE_RESOLUTION|>--- conflicted
+++ resolved
@@ -169,82 +169,6 @@
   return failure();
 }
 
-/// Utility function to check if a 1-d tensor is compressed.
-static LogicalResult hasCompressedEncoding(RankedTensorType t) {
-  assert(t.getRank() == 1 && "expect a 1d ranked tensor");
-  if (auto encoding = sparse_tensor::getSparseTensorEncoding(t)) {
-    auto compression = encoding.getDimLevelType();
-    if (compression[0] ==
-        sparse_tensor::SparseTensorEncodingAttr::DimLevelType::Compressed)
-      return success();
-  }
-  return failure();
-}
-
-//===--------------------------------------------------------------------===//
-// GraphBLAS Ops Methods
-//===--------------------------------------------------------------------===//
-
-void SizeOp::build(OpBuilder &builder, OperationState &result, Value tensor) {
-  Type indexType = builder.getIndexType();
-  build(builder, result, indexType, tensor);
-}
-
-void NumRowsOp::build(OpBuilder &builder, OperationState &result,
-                      Value tensor) {
-  Type indexType = builder.getIndexType();
-  build(builder, result, indexType, tensor);
-}
-
-void NumColsOp::build(OpBuilder &builder, OperationState &result,
-                      Value tensor) {
-  Type indexType = builder.getIndexType();
-  build(builder, result, indexType, tensor);
-}
-
-static LogicalResult verify(NumValsOp op) {
-  RankedTensorType inputType = op.input().getType().cast<RankedTensorType>();
-  if (failed(hasSparseEncodingAttr(inputType)))
-    return op.emitError("operand #0 must have sparse tensor attribute");
-  // Require sparse matrices to be either CSR or CSC
-  if (inputType.getRank() == 2 && failed(hasCSRorCSCEncoding(inputType)))
-    op.emitError("operand #0 must be in CSR or in CSC compression");
-  return success();
-}
-
-void NumValsOp::build(OpBuilder &builder, OperationState &result,
-                      Value tensor) {
-  Type indexType = builder.getIndexType();
-  build(builder, result, indexType, tensor);
-}
-
-<<<<<<< HEAD
-/// Utility function to check encoding attribute.
-static LogicalResult hasSparseEncodingAttr(RankedTensorType t) {
-  if (!sparse_tensor::getSparseTensorEncoding(t))
-    return failure();
-  return success();
-}
-
-/// Utility function to check if a 2d-tensor is in CSR or
-/// CSC format.
-static LogicalResult hasCSRorCSCEncoding(RankedTensorType t) {
-  assert(t.getRank() == 2 && "expect a 2d ranked tensor");
-  if (auto encoding = sparse_tensor::getSparseTensorEncoding(t)) {
-    auto compression = encoding.getDimLevelType();
-    if (((compression[0] ==
-          sparse_tensor::SparseTensorEncodingAttr::DimLevelType::Dense) &&
-         (compression[1] ==
-          sparse_tensor::SparseTensorEncodingAttr::DimLevelType::Compressed)) ||
-        ((compression[0] ==
-          sparse_tensor::SparseTensorEncodingAttr::DimLevelType::Compressed) &&
-         (compression[1] ==
-          sparse_tensor::SparseTensorEncodingAttr::DimLevelType::Dense)))
-      return success();
-  }
-  return failure();
-}
-
 /// Utility function to check if a 2d-tensor has CSR format.
 static LogicalResult hasCSREncoding(RankedTensorType t) {
   assert(t.getRank() == 2 && "expect a 2d ranked tensor");
@@ -259,8 +183,55 @@
   return failure();
 }
 
-=======
->>>>>>> 279532db
+/// Utility function to check if a 1-d tensor is compressed.
+static LogicalResult hasCompressedEncoding(RankedTensorType t) {
+  assert(t.getRank() == 1 && "expect a 1d ranked tensor");
+  if (auto encoding = sparse_tensor::getSparseTensorEncoding(t)) {
+    auto compression = encoding.getDimLevelType();
+    if (compression[0] ==
+        sparse_tensor::SparseTensorEncodingAttr::DimLevelType::Compressed)
+      return success();
+  }
+  return failure();
+}
+
+//===--------------------------------------------------------------------===//
+// GraphBLAS Ops Methods
+//===--------------------------------------------------------------------===//
+
+void SizeOp::build(OpBuilder &builder, OperationState &result, Value tensor) {
+  Type indexType = builder.getIndexType();
+  build(builder, result, indexType, tensor);
+}
+
+void NumRowsOp::build(OpBuilder &builder, OperationState &result,
+                      Value tensor) {
+  Type indexType = builder.getIndexType();
+  build(builder, result, indexType, tensor);
+}
+
+void NumColsOp::build(OpBuilder &builder, OperationState &result,
+                      Value tensor) {
+  Type indexType = builder.getIndexType();
+  build(builder, result, indexType, tensor);
+}
+
+static LogicalResult verify(NumValsOp op) {
+  RankedTensorType inputType = op.input().getType().cast<RankedTensorType>();
+  if (failed(hasSparseEncodingAttr(inputType)))
+    return op.emitError("operand #0 must have sparse tensor attribute");
+  // Require sparse matrices to be either CSR or CSC
+  if (inputType.getRank() == 2 && failed(hasCSRorCSCEncoding(inputType)))
+    op.emitError("operand #0 must be in CSR or in CSC compression");
+  return success();
+}
+
+void NumValsOp::build(OpBuilder &builder, OperationState &result,
+                      Value tensor) {
+  Type indexType = builder.getIndexType();
+  build(builder, result, indexType, tensor);
+}
+
 static LogicalResult verify(DupOp op) {
   auto inputType = op.input().getType().cast<RankedTensorType>();
   auto rank = inputType.getRank();
