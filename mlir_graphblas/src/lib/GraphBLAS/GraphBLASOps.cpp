--- conflicted
+++ resolved
@@ -27,12 +27,7 @@
 // Helpers
 //===--------------------------------------------------------------------===//
 
-<<<<<<< HEAD
-=======
-enum CompressionType { CSR, CSC, EITHER };
-
 // TODO: now redundant remove when possible
->>>>>>> 898d8c34
 static llvm::Optional<std::string>
 checkCompressedMatrix(Type inputType, int inputIndex,
                       CompressionType compressionType) {
