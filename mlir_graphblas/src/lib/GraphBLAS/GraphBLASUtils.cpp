--- conflicted
+++ resolved
@@ -259,56 +259,11 @@
   return result;
 }
 
-<<<<<<< HEAD
-mlir::Value callEmpty(OpBuilder &builder, ModuleOp &mod, Location loc,
-                      Value inputTensor, ArrayRef<int64_t> resultShape,
-                      CompressionType outputCompressionType) {
-
-  Type inputType = inputTensor.getType();
-  RankedTensorType inputTensorType = inputType.dyn_cast<RankedTensorType>();
-  int64_t inputTensorRank = inputTensorType.getRank();
-  if (inputTensorRank == 2) {
-    inputTensor = convertToExternalCSX(builder, mod, loc, inputTensor);
-    inputType = inputTensor.getType();
-  }
-
-  MLIRContext *context = mod.getContext();
-  Type indexType = builder.getIndexType();
-  Type elementType = inputTensorType.getElementType();
-
-  int64_t ndims = resultShape.size();
-  std::string funcName;
-  Type outputTensorType;
-  if (ndims == 2) {
-    funcName = "matrix_empty";
-    if (outputCompressionType == CSR) {
-      outputTensorType = getCSRTensorType(context, resultShape, elementType);
-    } else if (outputCompressionType == CSC) {
-      outputTensorType = getCSCTensorType(context, resultShape, elementType);
-    } else {
-      assert(outputCompressionType == CSR || outputCompressionType == CSC);
-    }
-  } else {
-    funcName = "vector_empty";
-    assert(outputCompressionType == SPARSE_VEC);
-    outputTensorType =
-        getCompressedVectorType(context, resultShape, elementType);
-  }
-
-  FlatSymbolRefAttr func =
-      getFunc(mod, loc, funcName, TypeRange{outputTensorType},
-              TypeRange{inputType, indexType});
-
-  Value c_ndims = builder.create<ConstantIndexOp>(loc, ndims);
-  mlir::CallOp callOpResult = builder.create<mlir::CallOp>(
-      loc, func, outputTensorType, ArrayRef<Value>({inputTensor, c_ndims}));
-=======
 Value callEmptyLike(OpBuilder &builder, ModuleOp &mod, Location loc,
                     Value tensor) {
   RankedTensorType tensorType = tensor.getType().dyn_cast<RankedTensorType>();
   Value ptr = castToPtr8(builder, mod, loc, tensor);
   Type ptr8Type = ptr.getType();
->>>>>>> 898d8c34
 
   FlatSymbolRefAttr func = getFunc(mod, loc, "empty_like", ptr8Type, ptr8Type);
   CallOp callOpResult = builder.create<mlir::CallOp>(loc, func, ptr8Type, ptr);
