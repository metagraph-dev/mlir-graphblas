--- conflicted
+++ resolved
@@ -92,8 +92,6 @@
   return true;
 }
 
-<<<<<<< HEAD
-=======
 int64_t getRank(Type inputType)
 {
   mlir::sparse_tensor::SparseTensorEncodingAttr sparseEncoding =
@@ -111,7 +109,6 @@
   return getRank(inputType);
 }
 
->>>>>>> 22d78460
 // make Compressed Vector type
 RankedTensorType getCompressedVectorType(MLIRContext *context, ArrayRef<int64_t> shape, Type valueType)
 {
@@ -281,7 +278,6 @@
 void callDelSparseTensor(OpBuilder &builder, ModuleOp &mod, Location loc, Value tensor) {
   RankedTensorType inputTensorType = tensor.getType().dyn_cast<RankedTensorType>();
   int64_t rank = inputTensorType.getRank();
-<<<<<<< HEAD
 
   std::string funcName;
   if (rank == 2)
@@ -295,21 +291,6 @@
   }
   Type tensorType = tensor.getType();
 
-=======
-
-  std::string funcName;
-  if (rank == 2)
-  {
-    tensor = convertToExternalCSX(builder, mod, loc, tensor);
-    funcName = "delSparseMatrix";
-  }
-  else
-  {
-    funcName = "delSparseVector";
-  }
-  Type tensorType = tensor.getType();
-
->>>>>>> 22d78460
   FlatSymbolRefAttr func = getFunc(mod, loc, funcName, ArrayRef<Type>({}), tensorType);
   builder.create<mlir::CallOp>(loc, func, TypeRange(), tensor);
   return;
@@ -415,7 +396,6 @@
 {
   RankedTensorType inputTensorType = tensor.getType().dyn_cast<RankedTensorType>();
   int64_t rank = inputTensorType.getRank();
-<<<<<<< HEAD
 
   std::string funcName;
   if (rank == 2)
@@ -433,25 +413,6 @@
   FlatSymbolRefAttr func = getFunc(mod, loc, funcName, TypeRange(), {tensorType, indexType, indexType});
   mlir::CallOp result = builder.create<mlir::CallOp>(loc, func, TypeRange(), ArrayRef<Value>({tensor, d, size}));
 
-=======
-
-  std::string funcName;
-  if (rank == 2)
-  {
-    tensor = convertToExternalCSX(builder, mod, loc, tensor);
-    funcName = "matrix_resize_index";
-  }
-  else
-  {
-    funcName = "vector_resize_index";
-  }
-  Type tensorType = tensor.getType();
-
-  Type indexType = builder.getIndexType();
-  FlatSymbolRefAttr func = getFunc(mod, loc, funcName, TypeRange(), {tensorType, indexType, indexType});
-  mlir::CallOp result = builder.create<mlir::CallOp>(loc, func, TypeRange(), ArrayRef<Value>({tensor, d, size}));
-
->>>>>>> 22d78460
   return result;
 }
 
@@ -460,7 +421,6 @@
 {
   RankedTensorType inputTensorType = tensor.getType().dyn_cast<RankedTensorType>();
   int64_t rank = inputTensorType.getRank();
-<<<<<<< HEAD
 
   std::string funcName;
   if (rank == 2)
@@ -478,25 +438,6 @@
   FlatSymbolRefAttr func = getFunc(mod, loc, funcName, TypeRange(), {tensorType, indexType});
   mlir::CallOp result = builder.create<mlir::CallOp>(loc, func, TypeRange(), ArrayRef<Value>({tensor, size}));
 
-=======
-
-  std::string funcName;
-  if (rank == 2)
-  {
-    tensor = convertToExternalCSX(builder, mod, loc, tensor);
-    funcName = "matrix_resize_values";
-  }
-  else
-  {
-    funcName = "vector_resize_values";
-  }
-  Type tensorType = tensor.getType();
-
-  Type indexType = builder.getIndexType();
-  FlatSymbolRefAttr func = getFunc(mod, loc, funcName, TypeRange(), {tensorType, indexType});
-  mlir::CallOp result = builder.create<mlir::CallOp>(loc, func, TypeRange(), ArrayRef<Value>({tensor, size}));
-
->>>>>>> 22d78460
   return result;
 }
 
