--- conflicted
+++ resolved
@@ -22,29 +22,6 @@
 namespace {
 
 //===----------------------------------------------------------------------===//
-<<<<<<< HEAD
-// Passes Implementation Helpers.
-//===----------------------------------------------------------------------===//
-
-static mlir::RankedTensorType getCSRTensorType(MLIRContext *context, ArrayRef<int64_t> shape, Type valueType) {
-    SmallVector<sparse_tensor::SparseTensorEncodingAttr::DimLevelType, 2> dlt;
-    dlt.push_back(sparse_tensor::SparseTensorEncodingAttr::DimLevelType::Dense);
-    dlt.push_back(sparse_tensor::SparseTensorEncodingAttr::DimLevelType::Compressed);
-    unsigned ptr = 64;
-    unsigned ind = 64;
-    AffineMap map = AffineMap::getMultiDimIdentityMap(2, context);
-
-    RankedTensorType csrTensor = RankedTensorType::get(
-        shape, 
-        valueType,
-        sparse_tensor::SparseTensorEncodingAttr::get(context, dlt, map, ptr, ind));
-
-    return csrTensor;
-}
-
-//===----------------------------------------------------------------------===//
-=======
->>>>>>> 3a374bcb
 // Passes declaration.
 //===----------------------------------------------------------------------===//
 
@@ -61,10 +38,9 @@
   LogicalResult matchAndRewrite(graphblas::TransposeOp op, PatternRewriter &rewriter) const {
     ModuleOp module = op->getParentOfType<ModuleOp>();
     Location loc = op->getLoc();
-
-    ValueTypeRange<OperandRange> operandTypes = op->getOperandTypes();
+    
     Value inputTensor = op.input();
-    Type valueType = operandTypes.front().dyn_cast<TensorType>().getElementType();
+    Type valueType = inputTensor.getType().dyn_cast<RankedTensorType>().getElementType();
     Type int64Type = rewriter.getIntegerType(64);
     Type indexType = rewriter.getIndexType();
 
