--- conflicted
+++ resolved
@@ -286,17 +286,10 @@
 
     // CHECK: func @matrix_reduce_to_vector_wrapper(%[[MATRIX:.*]]: [[MATRIX_TYPE:tensor<.*->.*>]]) -> ([[RETURN_TYPE_0:tensor<.*>]], [[RETURN_TYPE_1:tensor<.*>]]) {
     func @matrix_reduce_to_vector_wrapper(%matrix: tensor<7x9xi32, #CSR64>) -> (tensor<9xi32, #SparseVec64>, tensor<7xi32, #SparseVec64>) {
-<<<<<<< HEAD
-        // CHECK-NEXT: %[[ANSWER_0:.*]] = graphblas.matrix_reduce_to_vector %[[MATRIX]] {aggregator = "sum", axis = 0 : i64} : [[MATRIX_TYPE]] to [[RETURN_TYPE_0]]
-        %vec1 = graphblas.matrix_reduce_to_vector %matrix { aggregator = "sum", axis = 0 } : tensor<7x9xi32, #CSR64> to tensor<9xi32, #SparseVec64>
-        // CHECK-NEXT: %[[ANSWER_1:.*]] = graphblas.matrix_reduce_to_vector %[[MATRIX]] {aggregator = "sum", axis = 1 : i64} : [[MATRIX_TYPE]] to [[RETURN_TYPE_1]]
-        %vec2 = graphblas.matrix_reduce_to_vector %matrix { aggregator = "sum", axis = 1 } : tensor<7x9xi32, #CSR64> to tensor<7xi32, #SparseVec64>
-=======
         // CHECK-NEXT: %[[ANSWER_0:.*]] = graphblas.matrix_reduce_to_vector %[[MATRIX]] {aggregator = "plus", axis = 0 : i64} : [[MATRIX_TYPE]] to [[RETURN_TYPE_0]]
         %vec1 = graphblas.matrix_reduce_to_vector %matrix { aggregator = "plus", axis = 0 } : tensor<7x9xi32, #CSR64> to tensor<9xi32, #SparseVec64>
         // CHECK-NEXT: %[[ANSWER_1:.*]] = graphblas.matrix_reduce_to_vector %[[MATRIX]] {aggregator = "plus", axis = 1 : i64} : [[MATRIX_TYPE]] to [[RETURN_TYPE_1]]
         %vec2 = graphblas.matrix_reduce_to_vector %matrix { aggregator = "plus", axis = 1 } : tensor<7x9xi32, #CSR64> to tensor<7xi32, #SparseVec64>
->>>>>>> 29b583aa
 	// CHECK-NEXT: return %[[ANSWER_0]], %[[ANSWER_1]] : [[RETURN_TYPE_0]], [[RETURN_TYPE_1]]
         return %vec1, %vec2 : tensor<9xi32, #SparseVec64>, tensor<7xi32, #SparseVec64>
     }
