--- conflicted
+++ resolved
@@ -70,7 +70,6 @@
     "div", "first", "max", "min", "minus", "plus", "second", "times"};
 //"eq", "ne", "lt", "le", "gt", "ge"};
 
-<<<<<<< HEAD
 static const llvm::StringSet<> supportedForUpdate{"max", "min", "plus",
                                                   "times"};
 
@@ -90,35 +89,7 @@
     // List custom operators first
     "fill", "identity",
     // Normal operators in alphabetical order
-    "abs", "ainv", "column", "div", "index", "min", "minv", "row"};
-=======
-static const llvm::StringSet<> supportedUpdateAccumulateOperators{
-    "plus", "times", "min", "max"};
-
-// These must match the options supported by
-// GraphBLASUtils.cpp::populateSemiringAdd()
-static const llvm::StringSet<> supportedSemiringAddNames{"plus", "any", "min"};
-// These must match the options supported by
-// GraphBLASUtils.cpp::populateSemiringMultiply()
-static const llvm::StringSet<> supportedSemiringMultiplyNames{
-    "pair",    "times",    "plus",  "firsti",
-    "secondi", "overlapi", "first", "second"};
-
-static const llvm::StringSet<> supportedReduceAggregators{"plus", "count",
-                                                          "argmin", "argmax"};
-
-static const llvm::StringSet<> supportedSelectors{"triu", "tril", "gt", "ge",
-                                                  "probability"};
-static const llvm::StringSet<> supportedSelectorsNeedingThunk{"gt", "ge",
-                                                              "probability"};
-static const llvm::StringSet<> supportedSelectorsComparingValues{"gt", "ge",
-                                                                 "probability"};
-
-static const llvm::StringSet<> supportedBinaryApplyOperators{"min", "div",
-                                                             "pow", "fill"};
-static const llvm::StringSet<> supportedUnaryApplyOperators{"abs", "minv",
-                                                            "ainv", "identity"};
->>>>>>> d4720013
+    "abs", "ainv", "column", "div", "index", "min", "minv", "pow", "row"};
 
 bool hasRowOrdering(mlir::Type inputType);
 bool hasColumnOrdering(mlir::Type inputType);
