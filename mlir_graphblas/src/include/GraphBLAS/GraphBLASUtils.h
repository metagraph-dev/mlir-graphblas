--- conflicted
+++ resolved
@@ -61,16 +61,6 @@
 int64_t getRank(mlir::Type inputType);
 int64_t getRank(mlir::Value inputValue);
 
-<<<<<<< HEAD
-mlir::Value convertToExternalCSR(mlir::OpBuilder &builder, mlir::ModuleOp &mod,
-                                 mlir::Location loc, mlir::Value input);
-mlir::Value convertToExternalCSC(mlir::OpBuilder &builder, mlir::ModuleOp &mod,
-                                 mlir::Location loc, mlir::Value input);
-mlir::Value callEmpty(mlir::OpBuilder &builder, mlir::ModuleOp &mod,
-                      mlir::Location loc, mlir::Value inputTensor,
-                      llvm::ArrayRef<int64_t> resultShape,
-                      CompressionType outputCompressionType);
-=======
 mlir::Value castToPtr8(mlir::OpBuilder &builder, mlir::ModuleOp &mod,
                        mlir::Location loc, mlir::Value input);
 mlir::Value castToTensor(mlir::OpBuilder &builder, mlir::ModuleOp &mod,
@@ -79,7 +69,6 @@
 mlir::Value callNewTensor(mlir::OpBuilder &builder, mlir::ModuleOp &mod,
                           mlir::Location loc, mlir::ValueRange shape,
                           mlir::RankedTensorType tensorType);
->>>>>>> 898d8c34
 mlir::Value callEmptyLike(mlir::OpBuilder &builder, mlir::ModuleOp &mod,
                           mlir::Location loc, mlir::Value tensor);
 mlir::Value callDupTensor(mlir::OpBuilder &builder, mlir::ModuleOp &mod,
