--- conflicted
+++ resolved
@@ -183,7 +183,6 @@
 def GraphBLAS_MatrixSelectOp : GraphBLAS_Op<"matrix_select", [NoSideEffect]> {
     let summary = "matrix select operation";
     let description = [{
-<<<<<<< HEAD
         Returns new sparse tensors, each with a subset of elements from the given matrix.
         The elements included in the resulting sparse tensor vary depending on the selectors given (one of "triu", "tril", or "gt").
         Multiple selectors may be given, in which case multiple results will be returned.
@@ -197,25 +196,10 @@
         Single Selector Example:
         ```mlir
         %answer = graphblas.matrix_select %sparse_tensor { selectors = ["triu"] } : tensor<?x?xf64, #CSR64> to tensor<?x?xf64, #CSR64>
-=======
-        Returns new sparse tensor(s) with a subset of element from the given
-        matrix.  The elements included in the resulting sparse tensor vary depending on
-        the selectors given (one of "triu", "tril", or "gt0").  Multiple selectors may
-        be given, in which case multiple results will be returned The given sparse
-        tensor must be a matrix, i.e. have rank 2.  The given tensor must have a CSR
-        sparsity or a CSC sparsity.  The resulting sparse tensors will have the same
-        sparsity as the given sparse tensor.
-
-        Single Selector Example:
-        ```mlir
-          %answer = 
-            graphblas.matrix_select %sparse_tensor { selectors = ["triu"] } : tensor<?x?xf64, #CSR64> to tensor<?x?xf64, #CSR64>
->>>>>>> 166b9236
         ```
 
         Multiple Selector Example:
         ```mlir
-<<<<<<< HEAD
         %answers = graphblas.matrix_select %sparse_tensor { selectors = ["triu", "tril"] } : tensor<?x?xf64, #CSR64> to tensor<?x?xf64, #CSR64>, tensor<?x?xf64, #CSR64>
         ```
 
@@ -224,11 +208,6 @@
         %thunk_a = constant 0.0 : f64 // used for the first "gt"
         %thunk_b = constant 9.9 : f64 // used for the second "gt"
         %answers = graphblas.matrix_select %sparse_tensor, %thunk_a, %thunk_b { selectors = ["triu", "gt", "tril", "gt"] } : tensor<?x?xf64, #CSR64>, f64, f64 to tensor<?x?xf64, #CSR64>, tensor<?x?xf64, #CSR64>, tensor<?x?xf64, #CSR64>, tensor<?x?xf64, #CSR64>
-=======
-          %answers = 
-            graphblas.matrix_select %sparse_tensor { selectors = ["triu", "tril"] } :         
-              tensor<?x?xf64, #CSR64> to tensor<?x?xf64, #CSR64>, tensor<?x?xf64, #CSR64>
->>>>>>> 166b9236
         ```
     }];
 
@@ -427,7 +406,9 @@
         When both objects have an overlapping element in a cell, an operation combines the result.
 
         Example:
-        ```%combined = graphblas.union %A, %B { union_operator = "plus" } : (tensor<?x?xf64, #CSR64>, tensor<?x?xf64, #CSR64>) to tensor<?x?xf64, #CSR64>```
+        ```mlir
+        %combined = graphblas.union %A, %B { union_operator = "plus" } : (tensor<?x?xf64, #CSR64>, tensor<?x?xf64, #CSR64>) to tensor<?x?xf64, #CSR64>
+        ```
 
     }];
 
@@ -447,7 +428,9 @@
         Overlapping elements are combined using an operation passed in.
 
         Example:
-        ```%combined = graphblas.intersect %A, %B { intersect_operator = "mult" } : (tensor<?x?xf64, #CSR64>, tensor<?x?xf64, #CSR64>) to tensor<?x?xf64, #CSR64>```
+        ```mlir
+        %combined = graphblas.intersect %A, %B { intersect_operator = "mult" } : (tensor<?x?xf64, #CSR64>, tensor<?x?xf64, #CSR64>) to tensor<?x?xf64, #CSR64>
+        ```
 
     }];
 
