--- conflicted
+++ resolved
@@ -308,7 +308,6 @@
     }];
 }
 
-<<<<<<< HEAD
 def GraphBLAS_MatrixVectorMultiplyOp : GraphBLAS_Op<"matrix_vector_multiply", [NoSideEffect]> {
     let summary = "matrix-vector multiply operation with an optional structural mask";
     let description = [{
@@ -411,9 +410,6 @@
     }];
 }
 
-def GraphBLAS_YieldOp : GraphBLAS_Op<"yield", [NoSideEffect, ReturnLike, Terminator]>, 
-    Arguments<(ins Variadic<AnyType>:$values)> {
-=======
 // Generic ops
 
 def YIELD_TRANSFORM_IN_A : I64EnumAttrCase<"TRANSFORM_IN_A", 0, "transform_in_a">;
@@ -438,7 +434,6 @@
 }
 
 def GraphBLAS_YieldOp : GraphBLAS_Op<"yield", [NoSideEffect, ReturnLike, Terminator]> {
->>>>>>> 714aee49
     let summary = "graphblas yield operation";
     let description = [{
         `graphblas.yield` is a special terminator operation for blocks inside regions in
