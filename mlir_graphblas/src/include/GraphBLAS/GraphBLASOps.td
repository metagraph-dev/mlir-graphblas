--- conflicted
+++ resolved
@@ -353,13 +353,8 @@
         ```
     }];
 
-<<<<<<< HEAD
-    let arguments = (ins GraphBlasMatrixOrVectorOperand:$input, Optional<AnyType>:$thunk, StrAttr:$apply_operator);
+    let arguments = (ins AnyType:$left, Optional<AnyType>:$right, StrAttr:$apply_operator);
     let results = (outs GraphBlasMatrixOrVectorOperand:$output);
-=======
-    let arguments = (ins AnyType:$left, Optional<AnyType>:$right, StrAttr:$apply_operator);
-    let results = (outs AnyTensor:$output);
->>>>>>> 26dc694e
     
     let assemblyFormat = [{
            $left (`,` $right^)? attr-dict `:` `(` type($left) (`,` type($right)^)? `)` `to` type($output)
