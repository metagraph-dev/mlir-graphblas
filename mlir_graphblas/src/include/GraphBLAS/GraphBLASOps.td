//===- GraphBLASOps.td - GraphBLAS dialect ops -----------*- tablegen -*-===//
//
// TODO add documentation
//
//===--------------------------------------------------------------------===//

#ifndef GRAPHBLAS_OPS
#define GRAPHBLAS_OPS

include "GraphBLASDialect.td"
include "mlir/Interfaces/SideEffectInterfaces.td"
include "mlir/Interfaces/ControlFlowInterfaces.td"

class GraphBLAS_Op<string mnemonic, list<OpTrait> traits = []> : Op<GraphBLAS_Dialect, mnemonic, traits> {}

def GraphBlasMatrixOrVectorOperand : TensorRankOf<[AnyType], [1,2]>;
def GraphBlasVectorOperand : 1DTensorOf<[AnyType]>;
def GraphBlasMatrixOperand : 2DTensorOf<[AnyType]>;

def GraphBLAS_SizeOp : GraphBLAS_Op<"size", [NoSideEffect]> {
    let summary = "Return the size of a sparse vector.";
    let description = [{
        Returns the size of a vector.

        Example:
        ```mlir
        %size = graphblas.size %sparse_vector : tensor<?xf64, #CV64>
        ```
    }];

    let arguments = (ins GraphBlasVectorOperand:$input);
    let results = (outs Index:$result);

    let assemblyFormat = [{
           $input attr-dict `:` type($input)
    }];

    let builders = [
      OpBuilder<(ins "Value":$tensor)>
    ];
}

def GraphBLAS_NumRowsOp : GraphBLAS_Op<"num_rows", [NoSideEffect]> {
    let summary = "Returns the number of rows in a matrix.";
    let description = [{
        Return the return the number of rows in a CSR or CSC matrix.

        Example:
        ```mlir
        %nrows = graphblas.num_rows %sparse_matrix : tensor<?x?xf64, #CSR64>
        ```
    }];

    let arguments = (ins GraphBlasMatrixOperand:$input);
    let results = (outs Index:$result);

    let assemblyFormat = [{
           $input attr-dict `:` type($input)
    }];

    let builders = [
      OpBuilder<(ins "Value":$tensor)>
    ];
}

def GraphBLAS_NumColsOp : GraphBLAS_Op<"num_cols", [NoSideEffect]> {
    let summary = "Returns the number of columns in a matrix.";
    let description = [{
        Return the return the number of columns in a CSR or CSC matrix.

        Example:
        ```mlir
        %ncols = graphblas.num_cols %sparse_matrix : tensor<?x?xf64, #CSR64>
        ```
    }];

    let arguments = (ins GraphBlasMatrixOperand:$input);
    let results = (outs Index:$result);

    let assemblyFormat = [{
           $input attr-dict `:` type($input)
    }];

    let builders = [
      OpBuilder<(ins "Value":$tensor)>
    ];
}

def GraphBLAS_NumValsOp : GraphBLAS_Op<"num_vals", [NoSideEffect]> {
    let summary = "Returns the number of values in a sparse tensor.";
    let description = [{
        Returns the number of values in a CSC matrix, CSR matrix, or sparse vector.

        Example:
        ```mlir
        %csr_nnz = graphblas.num_vals %csr_matrix : tensor<?x?xf64, #CSR64>
        %vector_nnz = graphblas.num_vals %sparse_vector : tensor<?xf64, #CV64>
        %csc_nnz = graphblas.num_vals %csc_matrix : tensor<?x?xf64, #CSC64>
        ```
    }];

    let arguments = (ins GraphBlasMatrixOrVectorOperand:$input);
    let results = (outs Index:$result);

    let assemblyFormat = [{
           $input attr-dict `:` type($input)
    }];

    let builders = [
      OpBuilder<(ins "Value":$tensor)>
    ];

    let verifier = [{ return ::verify(*this); }];
}

def GraphBLAS_DupOp : GraphBLAS_Op<"dup", [NoSideEffect, AllTypesMatch<["input", "output"]>]> {
    let summary = "Returns a duplicate of the input sparse tensor.";
    let description = [{
        Returns a duplicate copy of the input CSC matrix, CSR matrix, or sparse tensor.

        Example:
        ```mlir
          %B = graphblas.dup %A : tensor<?x?xf64, #CSR64>
          %new_vec = graphblas.dup %vec : tensor<?xf64, #CV64>
        ```
    }];

    let arguments = (ins GraphBlasMatrixOrVectorOperand:$input);
    let results = (outs GraphBlasMatrixOrVectorOperand:$output);

    let assemblyFormat = [{
           $input attr-dict `:` type($input)
    }];

    let builders = [
      OpBuilder<(ins "Value":$tensor)>
    ];

    let verifier = [{ return ::verify(*this); }];
}

// TODO: Is this op still needed (see sparse_tensor.convert)
def GraphBLAS_ConvertLayoutOp : GraphBLAS_Op<"convert_layout", [NoSideEffect]> {
    let summary = "Converts graph storage layout.";
    let description = [{
        Rewrite the contents of a sparse tensor to change it from CSR to CSC, or vice versa.

        Vacuous conversions (e.g. CSC → CSC or CSR → CSR) are equivalent to no-ops and are removed by the `--graphblas-lower` pass.

        Example:
        ```mlir
          %answer = graphblas.convert_layout %sparse_tensor : tensor<?x?xf64, #CSR64> to tensor<?x?xf64, #CSC64>
        ```
    }];

    let arguments = (ins GraphBlasMatrixOperand:$input);
    let results = (outs GraphBlasMatrixOperand:$output);

    let assemblyFormat = [{
           $input attr-dict `:` type($input) `to` type($output)
    }];

    let verifier = [{ return ::verify(*this); }];
}

def GraphBLAS_CastOp : GraphBLAS_Op<"cast", [NoSideEffect]> {
    let summary = "Changes graph storage parameters: dtype and bitwidths.";
    let description = [{
        Rewrite the contents of a sparse tensor to use a new dtype or a new pointer or index bitwidth.
        Layout changes (ex. CSR->CSC) are not supported by this operation. Use `convert_layout` instead.

        Example:
        ```mlir
          %a_int = graphblas.cast %a : tensor<?x?xf64, #CSR64> to tensor<?x?xi32, #CSR64>
        ```
    }];

    let arguments = (ins GraphBlasMatrixOrVectorOperand:$input);
    let results = (outs GraphBlasMatrixOrVectorOperand:$output);

    let assemblyFormat = [{
           $input attr-dict `:` type($input) `to` type($output)
    }];

    let verifier = [{ return ::verify(*this); }];
}

def GraphBLAS_TransposeOp : GraphBLAS_Op<"transpose", [NoSideEffect]> {
    let summary = "Transpose operation.";
    let description = [{
        Returns a new sparse matrix that's the transpose of the input matrix.
        The given sparse tensor must be a matrix, i.e. have rank 2.
        The given tensor must have a CSR sparsity or a CSC sparsity.
        The output type must be CSR or CSC.

        Note that the behavior of this op differs depending on the sparse
        encoding of the specified output tensor type.

        Example:
        ```mlir
        %a = graphblas.transpose %sparse_tensor : tensor<?x?xf64, #CSR64> to tensor<?x?xf64, #CSC64>
        %b = graphblas.transpose %sparse_tensor : tensor<?x?xf64, #CSR64> to tensor<?x?xf64, #CSR64>
        ```
    }];

    let arguments = (ins GraphBlasMatrixOperand:$input);
    let results = (outs GraphBlasMatrixOperand:$output);

    let assemblyFormat = [{
           $input attr-dict `:` type($input) `to` type($output)
    }];

    let verifier = [{ return ::verify(*this); }];
}

def GraphBLAS_SelectOp : GraphBLAS_Op<"select", [NoSideEffect]> {
    let summary = "Select operation.";
    let description = [{
<<<<<<< HEAD
        Returns a new sparse tensor with a subset of elements from the given tensor.

        The elements included in the resulting sparse tensor vary depending on the selectors given
        (one of "triu", "tril", "ge", "gt", or "probability").

        Some selectors, e.g. "gt", require a thunk.
        Some selectors, e.g. "probability" require a thunk and random number generator context.

        The given tensor must be a sparse vector or a matrix with CSR or CSC sparsity.
=======
        Returns new sparse tensors, each with a subset of elements from the given tensor.

        The elements included in the resulting sparse tensor vary depending on the selectors given
        (one of "triu", "tril", "ge", or "gt").
        Multiple selectors may be given, in which case multiple results will be returned.

        Some selectors, e.g. "gt", require a thunk. The thunks should be passed as extra operands to the op.

        The number of given thunks must match the number of thunk-requiring selectors.

        The ordering of the thunks/selectors determines which thunk is used for which selector, i.e.
        the nth thunk is used for the nth thunk-requiring selector.

        The given tensor must be a sparse vector or a matrix with CSR or CSC sparsity.

>>>>>>> 3eee4949
        The resulting sparse tensors will have the same encoding as the input tensor.

        Selector Example:
        ```mlir
        %result = graphblas.select %sparse_tensor { selector = "triu" } : tensor<?x?xf64, #CSR64> to tensor<?x?xf64, #CSR64>
        ```

        Selector with Thunk Example:
        ```mlir
        %thunk = constant 0.0 : f64
        %result = graphblas.select %sparse_tensor, %thunk { selector = "gt" } : tensor<?x?xf64, #CSR64>, f64 to tensor<?x?xf64, #CSR64>
        ```

        Random Selector Example:
        ```mlir
        %percentage = constant 0.5 : f64
        %result = graphblas.select %sparse_tensor, %percentage, %rng_context { selector = "probability" } : tensor<?x?xf64, #CSR64>, f64, !llvm.ptr<i8> to tensor<?x?xf64, #CSR64>
        ```
    }];

    let arguments = (ins
      GraphBlasMatrixOrVectorOperand:$input,
      Variadic<AnyType>:$thunks,
      StrAttr:$selector);
    let results = (outs GraphBlasMatrixOrVectorOperand:$output);

    let assemblyFormat = [{
           $input (`,` $thunks^)? attr-dict `:` type($input) (`,` type($thunks)^)? `to` type($output)
    }];

    let verifier = [{ return ::verify(*this); }];
}

def GraphBLAS_ReduceToVectorOp : GraphBLAS_Op<"reduce_to_vector", [NoSideEffect]> {
    let summary = "Matrix reduce to vector operation.";
    let description = [{
        Reduces a CSR or CSC matrix to a vector according to the given aggregator and axis.

        The resulting sparse vector's element type varies according to the given aggregator.
        The supported aggregators are "plus", "count", "argmin", and "argmax". Aggregating via
        "plus" and "count" will cause the output's element type to match that of the input
        tensor. Aggregating via "argmin" and "argmax" will cause the output's element to be a
        64-bit integer.

        If the axis attribute is 0, the input tensor will be reduced column-wise, so the
        resulting vector's size must be the number of columns in the input tensor.

        If the axis attribute is 1, the input tensor will be reduced row-wise, so the resulting
        vector's size must be the number of rows in the input tensor.

        Example:
        ```mlir
        %vec1 = graphblas.reduce_to_vector %matrix_1 { aggregator = "plus", axis = 0 } : tensor<7x9xf16, #CSR64> to tensor<9xf16, #CV64>
        %vec2 = graphblas.reduce_to_vector %matrix_2 { aggregator = "count", axis = 1 } : tensor<7x9xf16, #CSR64> to tensor<7xf16, #CV64>
        %vec3 = graphblas.reduce_to_vector %matrix_3 { aggregator = "argmin", axis = 1 } : tensor<7x9xf32, #CSR64> to tensor<7xi64, #CV64>
        ```
    }];

    let arguments = (ins GraphBlasMatrixOperand:$input, StrAttr:$aggregator, I64Attr:$axis);
    let results = (outs GraphBlasVectorOperand:$output);

    let assemblyFormat = [{
           $input attr-dict `:` type($input) `to` type($output)
    }];

    let verifier = [{ return ::verify(*this); }];
}

def GraphBLAS_ReduceToScalarOp : GraphBLAS_Op<"reduce_to_scalar", [NoSideEffect]> {
    let summary = "Reduce to scalar operation.";
    let description = [{
        Reduces a sparse tensor (CSR matrix, CSC matrix, or sparse vector) to a scalar
        according to the given aggregator. Matrices must have a CSR sparsity or a CSC
        sparsity.

        The resulting scalar's type will depend on the type of the input tensor.

        The supported aggregators are "plus", "count", "argmin", and "argmax".

        When using the aggregators "argmin" and "argmax", the output must be a 64-bit integer,
        and the input type must be a vector.

        Example:
        ```mlir
        %answer_1 = graphblas.reduce_to_scalar %sparse_matrix { aggregator = "plus" } : tensor<?x?xf32, #CSR64> to f32
        %answer_2 = graphblas.reduce_to_scalar %sparse_vector { aggregator = "argmax" } : tensor<?x?xf64, #CSR64> to i64
        ```
    }];

    let arguments = (ins GraphBlasMatrixOrVectorOperand:$input, StrAttr:$aggregator);
    let results = (outs AnyType:$output);

    let assemblyFormat = [{
           $input attr-dict `:` type($input) `to` type($output)
    }];

    let verifier = [{ return ::verify(*this); }];
}

def GraphBLAS_ReduceToScalarGenericOp : GraphBLAS_Op<"reduce_to_scalar_generic", [NoSideEffect]> {
    let summary = "Reduce to scalar generic operation.";
    let description = [{
        Reduces a sparse tensor to a scalar according to the given aggregator
        block.  If the tensor is a matrix, it must have a CSR sparsity or a CSC sparsity.
        The resulting scalar's type will depend on the type of the input tensor.
        Only one aggregator block is allowed.

        Example:
        ```mlir
          %answer = graphblas.reduce_to_scalar_generic %sparse_vector : tensor<?xi64, #CV64> to i64 {
            ^bb0(%a : i64, %b : i64):
              %result = std.addi %a, %b : i64
              graphblas.yield agg %result : i64
          }
        ```
    }];

    let arguments = (ins GraphBlasMatrixOrVectorOperand:$input);
    let results = (outs AnyType:$output);
    let regions = (region VariadicRegion<SizedRegion<1>>:$extensions);

    let assemblyFormat = [{
           $input attr-dict `:` type($input) `to` type($output) $extensions
    }];

    let verifier = [{ return ::verify(*this); }];
}

def GraphBLAS_ApplyOp : GraphBLAS_Op<"apply", [NoSideEffect]> {
    let summary = "Tensor element-wise apply operation.";
    let description = [{
        Applies in an element-wise fashion the function indicated by the ``apply_operator``
        attribute to each element of the given sparse tensor. The operator can be unary or
        binary. Binary operators require a thunk. The supported binary operators are "min",
        "div", and "fill". Unary operators cannot take a thunk. Unary operators cannot
        take a thunk. The supported unary operators are "abs", "minv" (i.e. multiplicative
        inverse or *1/x*), "ainv" (i.e. additive inverse or *-x*), and "identity".

        The given sparse tensor must either be a CSR matrix, CSC matrix, or a sparse vector.

        Using "minv" with integer types uses signed integer division and rounds towards
        zero. For example, *minv(-2) == 1 / -2 == 0*.

        Some binary operators, e.g. "div", are not symmetric. The sparse tensor and thunk
        should be given in the order they should be given to the binary operator. For
        example, to divide every element of a matrix by 2, use the following:

        ```mlir
        %thunk = constant 2 : i64
        %matrix_answer = graphblas.apply %sparse_matrix, %thunk { apply_operator = "div" } : (tensor<?x?xi64, #CSR64>, i64) to tensor<?x?xi64, #CSR64>
        ```

        As another example, to divide 10 by each element of a sparse vector, use the
        following:


        ```mlir
        %thunk = constant 10 : i64
        %vector_answer = graphblas.apply %thunk, %sparse_vector { apply_operator = "div" } : (i64, tensor<?xi64, #CV64>) to tensor<?xi64, #CV64>
        ```

        Note that the application only takes place for elements that are present in the
        matrix. Thus, the operation will not apply when the values are missing in the
        tensor. For example, *1.0 / [ _ , 2.0,  _ ] == [ _ , 0.5,  _ ]*.

        Note that using the "identity" operator does not create a copy of the input tensor.

        The shape of the output tensor will match that of the input tensor.


        Example:
        ```mlir
        %thunk = constant 100 : i64
        %matrix_answer = graphblas.apply %sparse_matrix, %thunk { apply_operator = "min" } : (tensor<?x?xi64, #CSR64>, i64) to tensor<?x?xi64, #CSR64>
        %vector_answer = graphblas.apply %sparse_vector { apply_operator = "abs" } : (tensor<?xi64, #CV64>) to tensor<?xi64, #CV64>
        ```
    }];

    let arguments = (ins AnyType:$left, Optional<AnyType>:$right, StrAttr:$apply_operator);
    let results = (outs GraphBlasMatrixOrVectorOperand:$output);

    let assemblyFormat = [{
           $left (`,` $right^)? attr-dict `:` `(` type($left) (`,` type($right)^)? `)` `to` type($output)
    }];

    let verifier = [{ return ::verify(*this); }];
}

def GraphBLAS_ApplyGenericOp : GraphBLAS_Op<"apply_generic", [NoSideEffect]> {
    let summary = "Generic tensor apply operation.";
    let description = [{
        Applies an arbitrary transformation to every element of a CSR or CSC matrix or sparse vector according to the given transformation block. Only one transformation block is allowed.

        Example:
        ```mlir
        %thunk = constant 0.0 : f64
        %answer = graphblas.apply_generic %sparse_tensor : tensor<?xf64, #CV64> to tensor<?xf64, #CV64> {
          ^bb0(%val: f64):
            %pick = cmpf olt, %val, %thunk : f64
            %result = select %pick, %val, %thunk : f64
            graphblas.yield transform_out %result : f64
        }
        ```
    }];

    let arguments = (ins GraphBlasMatrixOrVectorOperand:$input);
    let results = (outs GraphBlasMatrixOrVectorOperand:$output);
    let regions = (region VariadicRegion<SizedRegion<1>>:$extensions);

    let assemblyFormat = [{
           $input attr-dict `:` type($input) `to` type($output) $extensions
    }];

    let verifier = [{ return ::verify(*this); }];
}

def GraphBLAS_MatrixMultiplyOp : GraphBLAS_Op<"matrix_multiply", [NoSideEffect]> {
    let summary = "Matrix multiply operation with an optional structural mask.";
    let description = [{
        Performs a matrix multiply according to the given semiring and optional structural
        mask. The structural mask specifies which values in the output are to be computed
        and thus must have the same shape as the expected output.

        The semiring must be a string of the form "<ADD_NAME>_<MUL_NAME>", e.g. "plus_times".
        The options for "<ADD_NAME>" are "plus", "any", and "min". The options for "<MUL_NAME>"
        are "pair", "times", "plus", "firsti", "secondi", "overlapi", "first", and "second".

        If the first input is a matrix, it must be CSR format. If the second input is a matrix,
        it must be CSC format. Matrix times vector will return a vector. Vector times matrix
        will return a vector. Matrix times matrix will return a CSR matrix. Vector times
        vector will return a scalar.

        The mask (if provided) must be the same format as the returned object. There's an
        optional boolean `mask_complement` attribute (which has a default value of `false`)
        that will make the op use the complement of the mask.

        It should be noted that masks are not allowed for vector times vector multiplication.

        Examples:
        ```mlir
        %answer = graphblas.matrix_multiply %argA, %argB { semiring = "plus_plus" } : (tensor<?x?xi64, #CSR64>, tensor<?x?xi64, #CSC64>) to tensor<?x?xi64, #CSR64>
        ```
        ```mlir
        %answer = graphblas.matrix_multiply %argA, %argB, %mask { semiring = "min_times" } : (tensor<?x?xf64, #CSR64>, tensor<?x?xf64, #CSC64>, tensor<?x?xf64, #CSR64>) to tensor<?x?xf64, #CSR64>
        ```
        ```mlir
        %answer = graphblas.matrix_multiply %mat, %vec, %mask { semiring = "any_first", mask_complement = true } : (tensor<?x?xf64, #CSR64>, tensor<?xf64, #CV64>, tensor<?xf64, #CV64>) to tensor<?xf64, #CV64>
        ```
        ```mlir
        %answer = graphblas.matrix_multiply %vec, %mat { semiring = "min_second", mask_complement = true } : (tensor<?xf64, #CV64>, tensor<?x?xf64, #CSC64>) to tensor<?xf64, #CV64>
        ```
        ```mlir
        %answer = graphblas.matrix_multiply %vecA, %vecB { semiring = "any_pair" } : (tensor<?xf64, #CV64>, tensor<?xf64, #CV64>) to tensor<?xf64, #CV64>
        ```

    }];

    let arguments = (ins
     GraphBlasMatrixOrVectorOperand:$a,
     GraphBlasMatrixOrVectorOperand:$b,
     Optional<GraphBlasMatrixOrVectorOperand>:$mask,
     StrAttr:$semiring,
     DefaultValuedAttr<BoolAttr, "false">:$mask_complement);
    let results = (outs AnyType:$output);

    let assemblyFormat = [{
           $a `,` $b (`,` $mask^)? attr-dict `:` `(` type($a) `,` type($b)  (`,` type($mask)^)? `)` `to` type($output)
    }];

    let verifier = [{ return ::verify(*this); }];
}

def GraphBLAS_MatrixMultiplyGenericOp : GraphBLAS_Op<"matrix_multiply_generic", [NoSideEffect]> {
    let summary = "Generic matrix multiply operation with an optional structural mask.";
    let description = [{

        This op performs computations over the two sparse tensor inputs using the same access pattern
        as a conventional matrix multiply with the given blocks allowing us to modify the behavior.

        This op takes as input 2 sparse tensor inputs and an optional structural mask.

        Additionally, this op takes 3 required blocks (we'll refer to them as the  "mult",
        "add", and "add_identity" blocks) and 1 optional block (we'll refer to it as the "transform_out"
        block).

        In a conventional matrix multiply where the multiplication between two elements takes place, this
        op instead performs the behavior specified in the "mult" block. The "mult" block takes two scalar
        arguments and uses the ``graphblas.yield`` terminator op (with the "kind" attribute set to "mult")
        to return the result of the element-wise computation.

        In a conventional matrix multiply where the summation over the products from the element-wise
        multiplications take place, this op instead performs the behavior specified in the "add" block
        to aggregate the results. The "add" block takes two scalar arguments (the first representing the
        current aggregation and the second representing the next value to be aggregated) and uses the
        ``graphblas.yield`` terminator op (with the "kind" attribute set to "add") to return the result
        of the current aggregation.

        The aggregation taking place in the "add" block requires an initial value (for conventional
        matrix multiplication, this value is zero). Using the ``graphblas.yield`` terminator op (with
        the "kind" attribute set to "add_identity") in the "add_identity" block let's us specify this
        initial value. This block takes no arguments.

        This op additionally takes an optional "transform_out" block that performs an element-wise
        transformation on the final aggregated values from the "add" block. The "transform_out" block
        takes one argument and returns one value via the ``graphblas.yield`` terminator op (with
        the "kind" attribute set to "transform_out").

        The mask (if provided) must be the same format as the returned object. There's an optional
        boolean `mask_complement` attribute (which has a default value of `false`) that will make
        the op use the complement of the mask.


        Example:
        ```mlir
          %answer = graphblas.matrix_multiply_generic %a, %b {mask_complement = false} : (tensor<?x?xf64, #CSR64>, tensor<?x?xf64, #CSC64>) to tensor<?x?xf64, #CSR64> {
              ^bb0:
                   %identity = constant 0.0 : f64
                   graphblas.yield add_identity %identity : f64
            },{
              ^bb0(%add_a: f64, %add_b: f64):
                   %add_result = std.addf %add_a, %add_b : f64
                   graphblas.yield add %add_result : f64
            },{
              ^bb0(%mult_a: f64, %mult_b: f64):
                   %mult_result = std.mulf %mult_a, %mult_b : f64
                   graphblas.yield mult %mult_result : f64
            },{
               ^bb0(%value: f64):
                   %result = std.addf %value, %c100_f64: f64
                   graphblas.yield transform_out %result : f64
            }
        ```
    }];

    let arguments = (ins
      GraphBlasMatrixOrVectorOperand:$a,
      GraphBlasMatrixOrVectorOperand:$b,
      Optional<GraphBlasMatrixOrVectorOperand>:$mask,
      BoolAttr:$mask_complement);
    let results = (outs AnyType:$output);
    let regions = (region VariadicRegion<SizedRegion<1>>:$extensions);

    let assemblyFormat = [{
           $a `,` $b (`,` $mask^)? attr-dict `:` `(` type($a) `,` type($b)  (`,` type($mask)^)? `)` `to` type($output) $extensions
    }];

    let verifier = [{ return ::verify(*this); }];
}

def GraphBLAS_MatrixMultiplyReduceToScalarGenericOp :
      GraphBLAS_Op<"matrix_multiply_reduce_to_scalar_generic", [NoSideEffect]> {
    let summary = "Matrix multiply followed by reduction to a scalar with an optional structural mask.";
    let description = [{
        Performs a matrix multiply followed by a reduction to scalar. Supports the same extension blocks
        as `graphblas.matrix_multiply_generic` and also requires a binary aggregation block and aggregation
        identity block. These latter two blocks are used for reducing the result of the matrix multiply
        to a scalar.



        Example:
        ```mlir
        %answer = graphblas.matrix_multiply_reduce_to_scalar_generic %a, %b : (tensor<?x?xf64, #CSR64>, tensor<?x?xf64, #CSC64>) to f64 {
            ^bb0:
                %identity = constant 0.0 : f64
                graphblas.yield add_identity %identity : f64
        },{
            ^bb0(%add_a: f64, %add_b: f64):
                %add_result = std.addf %add_a, %add_b : f64
                graphblas.yield add %add_result : f64
        },{
            ^bb0(%mult_a: f64, %mult_b: f64):
                %mult_result = std.mulf %mult_a, %mult_b : f64
                graphblas.yield mult %mult_result : f64
        },{
            %agg_identity = constant 0.0 : f64
            graphblas.yield agg_identity %agg_identity : f64
        },{
            ^bb0(%lhs: f64, %rhs: f64):
                %agg_result = std.addf %lhs, %rhs: f64
                graphblas.yield agg %agg_result : f64
        }
        ```
    }];

    let arguments = (ins GraphBlasMatrixOperand:$a, GraphBlasMatrixOperand:$b, Optional<GraphBlasMatrixOperand>:$mask);
    let results = (outs AnyType:$output);
    let regions = (region VariadicRegion<SizedRegion<1>>:$extensions);

    let assemblyFormat = [{
      $a `,` $b (`,` $mask^)? attr-dict `:` `(` type($a) `,` type($b)  (`,` type($mask)^)? `)` `to` type($output) $extensions
    }];

    let verifier = [{ return ::verify(*this); }];
}

def GraphBLAS_UnionOp : GraphBLAS_Op<"union", [NoSideEffect]> {
    let summary = "Element-wise union operation.";
    let description = [{
        Performs an element-wise union between two matrices or two vectors.
        The resulting sparse structure will be the union of the two input structures.
        When either object has a non-overlapping element, it is copied to the output.
        When both objects have an overlapping element in a cell, an operation combines the result.
        The supported values for this operation are "plus", "times", "min", "max", "first",
        and "second".

        Example:
        ```mlir
        %combined = graphblas.union %A, %B { union_operator = "plus" } : (
            tensor<?x?xf64, #CSR64>, tensor<?x?xf64, #CSR64>) to tensor<?x?xf64, #CSR64>
        ```
    }];

    let arguments = (ins GraphBlasMatrixOrVectorOperand:$a,
                         GraphBlasMatrixOrVectorOperand:$b, StrAttr:$union_operator);
    let results = (outs GraphBlasMatrixOrVectorOperand:$output);

    let assemblyFormat = [{
           $a `,` $b attr-dict `:` `(` type($a) `,` type($b)  `)` `to` type($output)
    }];

    let verifier = [{ return ::verify(*this); }];
}

def GraphBLAS_IntersectOp : GraphBLAS_Op<"intersect", [NoSideEffect]> {
    let summary = "Element-wise intersection operation.";
    let description = [{
        Performs an element-wise intersection between two CSR matrices,
        CSC matrices, or sparse vectors. The resulting sparse tensor will
        be the intersection of the two input structures. When either object
        has a non-overlapping element, it is not included the output. When
        both objects have an overlapping element in a cell, an operation
        combines the result according to the given operator. The supported
        values for the intersect operator are "plus", "minus", "times", "div",
        "min", "max", "first", and "second".

        Example:
        ```mlir
        %combined = graphblas.intersect %A, %B { intersect_operator = "mult" } : (tensor<?x?xf64, #CSR64>, tensor<?x?xf64, #CSR64>) to tensor<?x?xf64, #CSR64>
        ```

    }];

    let arguments = (ins GraphBlasMatrixOrVectorOperand:$a,
                         GraphBlasMatrixOrVectorOperand:$b, StrAttr:$intersect_operator);
    let results = (outs GraphBlasMatrixOrVectorOperand:$output);

    let assemblyFormat = [{
           $a `,` $b attr-dict `:` `(` type($a) `,` type($b)  `)` `to` type($output)
    }];

    let verifier = [{ return ::verify(*this); }];
}

def GraphBLAS_UpdateOp : GraphBLAS_Op<"update", []> {
    let summary = "Update operation handling accumulation, mask, and replacement.";
    let description = [{
        Updates the output tensor based on the input and desired accumulation,
        mask, and replacement.  This returns zero values and modifies the output in
        place.  The supported accumulate operators are "plus", "times", "min", and "max".
        The given tensors must be sparse.

        There's an optional boolean *mask_complement* attribute (which has a default
        value of *false*) that will make the op use the complement of the mask.

        Example:
        ```mlir
        graphblas.update %other_mat -> %mat(%mask) { accumulate_operator = "times", replace = true, mask_complement = true } : tensor<?x?xi64, #CSR64> -> tensor<?x?xi64, #CSR64>(tensor<?x?xi64, #CSR64>)
        ```
        ```mlir
        graphblas.update %other_vec -> %vec { accumulate_operator = "plus" } : tensor<?xi64, #CV64> -> tensor<?xi64, #CV64>
        ```
        ```mlir
        graphblas.update %other_mat -> %mat(%mask) { accumulate_operator = "max", replace = true } : tensor<?x?xi64, #CSC64> -> tensor<?x?xi64, #CSC64>(tensor<?x?xi64, #CSC64>)
        ```
    }];

    let arguments = (ins
     GraphBlasMatrixOrVectorOperand:$input,
     GraphBlasMatrixOrVectorOperand:$output,
     Optional<GraphBlasMatrixOrVectorOperand>:$mask,
     OptionalAttr<StrAttr>:$accumulate_operator,
     DefaultValuedAttr<BoolAttr, "false">:$replace,
     DefaultValuedAttr<BoolAttr, "false">:$mask_complement);
    let results = (outs Index:$fake_output);

    let assemblyFormat = [{
           $input `->` $output (`(` $mask^ `)`)? attr-dict `:` type($input) `->` type($output) (`(` type($mask)^ `)`)?
    }];

    let verifier = [{ return ::verify(*this); }];
}

def GraphBLAS_EqualOp : GraphBLAS_Op<"equal", [NoSideEffect]> {
    let summary = "Equality checking operation for vectors and matrices.";
    let description = [{
        Performs an equality check. The given tensors must be sparse vectors, CSR matrices,
        or CSC matrices. Checks equality of rank and size of tensors, as well as values and
        structure. Returns a single boolean value.

        Example:
        ```mlir
        %answer = graphblas.equal %vec, %other_vec : tensor<?xi64, #CV64>, tensor<?xi64, #CV64>
        ```

    }];

    let arguments = (ins GraphBlasMatrixOrVectorOperand:$a, GraphBlasMatrixOrVectorOperand:$b);
    let results = (outs I1:$output);

    let assemblyFormat = [{
           $a `,` $b attr-dict `:` type($a) `,` type($b)
    }];

    let verifier = [{ return ::verify(*this); }];
}

def GraphBLAS_DiagOp : GraphBLAS_Op<"diag", [NoSideEffect]> {
    let summary = "Diagonal operation.";
    let description = [{
        When given a square CSR or CSC matrix, returns the diagonal
        as a sparse vector. When given a sparse vector, returns a
        square CSR or CSC matrix with the vector's values along the
        diagonal.

        Example:
        ```mlir
        %csr_matrix_answer = graphblas.diag %vec : tensor<?xi64, #CV64> to tensor<?x?xi64, #CSR64>
        %csc_matrix_answer = graphblas.diag %vec : tensor<?xi64, #CV64> to tensor<?x?xi64, #CSC64>
        %vector_answer = graphblas.diag %mat : tensor<?x?xi64, #CSR64> to tensor<?xi64, #CV64>
        ```

    }];

    let arguments = (ins GraphBlasMatrixOrVectorOperand:$input);
    let results = (outs GraphBlasMatrixOrVectorOperand:$output);

    let assemblyFormat = [{
           $input attr-dict `:` type($input) `to` type($output)
    }];

    let verifier = [{ return ::verify(*this); }];
}

def GraphBLAS_MatrixSelectRandomOp : GraphBLAS_Op<"matrix_select_random", []> {
    let summary = "Random selection of elements from each row of matrix.";
    let description = [{
        Selects a random subset of up to *n* elements in each row of a CSR
        matrix.  If there are less than *n* elements in a row, all elements in the row
        are included in the output.

        An external function must be provided via the *choose_n* attribute to
        the op with the following signature:
        ```mlir
        func @my_choose_n(%context: !llvm.ptr<i8>,
                          %n: IndexType, %max_i: IndexType,
                          %output_indices: memref<?xIndexType>,
                          %row_values: memref<?xValueType)
        ```

        where *IndexType* corresponds to the index element type of the sparse
        tensor input and *ValueType* corresponds to the value element type of
        the sparse tensor input.  This external function selects *n* random
        indices from the interval *[0, max_i)* and writes them to the
        *output_indices* memref in increasing order.  If desired, the
        distribution of selected indices can be biased by the values in
        *row_values*, which will have length *max_i*.  A uniform choice
        function will ignore this last argument.

        The implementation of the *choose_n* function is not specified by this
        op because it will differ significantly depending on use case (uniform
        or weighted sampling) and desired execution target (serial, parallel,
        GPU, etc).

        Example:
        ```mlir
        %output = graphblas.matrix_select_random %a, %n, %rng_context { choose_n = @uniform_choose_n } : (tensor<?x?xf64, #CSR64>, i64, !llvm.ptr<i8>) to tensor<?x?xf64, #CSR64>
        ```

    }];

    let arguments = (ins GraphBlasMatrixOperand:$input,
                         AnyInteger:$n,
                         AnyType:$rng_context,
                         SymbolRefAttr:$choose_n);
    let results = (outs GraphBlasMatrixOperand:$output);

    let assemblyFormat = [{
           $input `,` $n `,` $rng_context attr-dict `:` `(` type($input) `,` type($n) `,` type($rng_context)  `)` `to` type($output)
    }];

    let verifier = [{ return ::verify(*this); }];
}

// Generic ops

def YIELD_TRANSFORM_IN_A : I64EnumAttrCase<"TRANSFORM_IN_A", 0, "transform_in_a">;
def YIELD_TRANSFORM_IN_B : I64EnumAttrCase<"TRANSFORM_IN_B", 1, "transform_in_b">;
def YIELD_TRANSFORM_OUT  : I64EnumAttrCase<"TRANSFORM_OUT", 2, "transform_out">;
def YIELD_SELECT_IN_A    : I64EnumAttrCase<"SELECT_IN_A", 3, "select_in_a">;
def YIELD_SELECT_IN_B    : I64EnumAttrCase<"SELECT_IN_B", 4, "select_in_b">;
def YIELD_SELECT_OUT     : I64EnumAttrCase<"SELECT_OUT", 5, "select_out">;
def YIELD_ADD_IDENTITY   : I64EnumAttrCase<"ADD_IDENTITY", 6, "add_identity">;
def YIELD_ADD            : I64EnumAttrCase<"ADD", 7, "add">;
def YIELD_MULT_IDENTITY  : I64EnumAttrCase<"MULT_IDENTITY", 8, "mult_identity">;
def YIELD_MULT           : I64EnumAttrCase<"MULT", 9, "mult">;
def YIELD_AGG_IDENTITY   : I64EnumAttrCase<"AGG_IDENTITY", 10, "agg_identity">;
def YIELD_AGG            : I64EnumAttrCase<"AGG", 11, "agg">;

def YieldKindAttr : I64EnumAttr<
    "YieldKind", "",
    [YIELD_TRANSFORM_IN_A, YIELD_TRANSFORM_IN_B, YIELD_TRANSFORM_OUT,
     YIELD_SELECT_IN_A,    YIELD_SELECT_IN_B,    YIELD_SELECT_OUT,
     YIELD_ADD_IDENTITY,   YIELD_ADD,
     YIELD_MULT_IDENTITY,  YIELD_MULT,
     YIELD_AGG_IDENTITY,   YIELD_AGG]
    > {
  let cppNamespace = "::mlir::graphblas";
}

def GraphBLAS_YieldOp : GraphBLAS_Op<"yield", [NoSideEffect, ReturnLike, Terminator]> {
    let summary = "GraphBLAS yield operation.";
    let description = [{
        `graphblas.yield` is a special terminator operation for blocks inside regions in
        several `graphblas` operations.  It returns a value to the enclosing op, with
        a meaning that depends on the op.

        Special terminator operation for blocks inside regions in several GraphBLAS dialect operations,
        e.g. `graphblas.matrix_multiply_generic`. It returns a value to the enclosing op,
        with a meaning that depends on the required "kind" attribute. It must be one of the following:

        - transform_in_a
        - transform_in_b
        - transform_out
        - select_in_a
        - select_in_b
        - select_out
        - add_identity
        - add
        - mult_identity
        - mult

        Example:
        ```mlir
        graphblas.yield transform_out %f0 : f64
        ```
    }];

    let arguments = (ins
      YieldKindAttr:$kind,
      Variadic<AnyType>:$values
    );

    /*let builders = [
      OpBuilder<(ins "YieldKind":$kind, "ValueRange":$values), [{
      ::buildYieldOp($_builder, $_state, kind, values);
      }]>
    ];*/

    let assemblyFormat = [{
           $kind $values attr-dict `:` type($values)
    }];
}

def GraphBLAS_CommentOp : GraphBLAS_Op<"comment", []> {
    let summary = "Comment operation.";
    let description = [{
        `graphblas.comment` is intended to be a no-op and
        returns zero values. It merely contains a string
        attribute intended to hold code comments.

        Example:
        ```mlir
        graphblas.comment { comment = "here is a comment!" }
        ```
    }];

    let arguments = (ins StrAttr:$comment);

    let assemblyFormat = [{
           attr-dict
    }];
}

def GraphBLAS_PrintOp : GraphBLAS_Op<"print", []> {
    let summary = "Print operation.";
    let description = [{
        `graphblas.print` is used to pretty print values
        to stdout.
        This is intended to be used for debugging only.
        The strings attribute is a list of strings.
        This op is variadic and takes an arbitrary number of inputs.
        The printing alternates between printing the strings
        and the input values.

        ```mlir
        %c9_9_f32 = constant 9.9 : f32
        %c1_i32 = constant 1 : i32

        // prints "start 9.9 middle 1 end ".
        graphblas.print %c9_9_f32, %c1_i32 { strings = ["start ", " middle ", " end"] } : f32, i32

        // prints "start 9.9 middle   end  z y x ".
        graphblas.print %c9_9_f32 { strings = ["start ", " middle ", " end", " z", "y", "x"] } : f32

        // prints "start 9.9 1 1 1 1".
        graphblas.print %c9_9_f32, %c1_i32, %c1_i32, %c1_i32, %c1_i32 { strings = ["start "] } : f32, i32, i32, i32, i32

        // prints "9.9".
        graphblas.print %c9_9_f32 { strings = [] } : f32

        %dense_vec_fixed = arith.constant dense<[0.0, 10.0, 20.0, 0.0]> : tensor<4xf64>
        %dense_vec = tensor.cast %dense_vec_fixed : tensor<4xf64> to tensor<?xf64>
        %vec = sparse_tensor.convert %dense_vec : tensor<?xf64> to tensor<?xf64, #CV64>
        
        // prints "vec [0, 10, 20, 0]".
        graphblas.print %dense_vec_fixed { strings = ["vec "] } : tensor<4xf64>

        // prints "vec [0, 10, 20, 0]".
        graphblas.print %dense_vec { strings = ["vec "] } : tensor<?xf64>
      
        // prints "vec [_, 10, 20, _]".
        graphblas.print %vec { strings = ["vec "] } : tensor<?xf64, #CV64>

        %dense_mat_fixed = arith.constant dense<[
            [0.0, 1.0, 2.0, 0.0],
            [0.0, 0.0, 0.0, 3.0]
          ]> : tensor<2x4xf64>
        %dense_mat = tensor.cast %dense_mat_fixed : tensor<2x4xf64> to tensor<?x?xf64>
        %mat = sparse_tensor.convert %dense_mat : tensor<?x?xf64> to tensor<?x?xf64, #CSR64>
        %mat_csc = graphblas.convert_layout %mat : tensor<?x?xf64, #CSR64> to tensor<?x?xf64, #CSC64>

        // prints "mat [
        //   [0, 1, 2, 0],
        //   [0, 0, 0, 3],
        // ]".
        graphblas.print %dense_mat_fixed { strings = ["mat "] } : tensor<2x4xf64>
  
        // prints "mat [
        //   [0, 1, 2, 0],
        //   [0, 0, 0, 3],
        // ]".
        graphblas.print %dense_mat { strings = ["mat "] } : tensor<?x?xf64>
        
        // prints "mat [
        //   [_, 1, 2, _],
        //   [_, _, _, 3],
        // ]".
        graphblas.print %mat { strings = ["mat "] } : tensor<?x?xf64, #CSR64>

        // prints "mat_csc [
        //   [_, 1, 2, _],
        //   [_, _, _, 3],
        // ]".
        graphblas.print %mat_csc { strings = ["mat_csc "] } : tensor<?x?xf64, #CSC64>
        ```
    }];

    let arguments = (ins Variadic<AnyType>:$values, StrArrayAttr:$strings);

    let assemblyFormat = [{
        $values attr-dict `:` type($values)
    }];

    let verifier = [{ return ::verify(*this); }];
}

#endif // GRAPHBLAS_OPS<|MERGE_RESOLUTION|>--- conflicted
+++ resolved
@@ -216,7 +216,6 @@
 def GraphBLAS_SelectOp : GraphBLAS_Op<"select", [NoSideEffect]> {
     let summary = "Select operation.";
     let description = [{
-<<<<<<< HEAD
         Returns a new sparse tensor with a subset of elements from the given tensor.
 
         The elements included in the resulting sparse tensor vary depending on the selectors given
@@ -226,23 +225,6 @@
         Some selectors, e.g. "probability" require a thunk and random number generator context.
 
         The given tensor must be a sparse vector or a matrix with CSR or CSC sparsity.
-=======
-        Returns new sparse tensors, each with a subset of elements from the given tensor.
-
-        The elements included in the resulting sparse tensor vary depending on the selectors given
-        (one of "triu", "tril", "ge", or "gt").
-        Multiple selectors may be given, in which case multiple results will be returned.
-
-        Some selectors, e.g. "gt", require a thunk. The thunks should be passed as extra operands to the op.
-
-        The number of given thunks must match the number of thunk-requiring selectors.
-
-        The ordering of the thunks/selectors determines which thunk is used for which selector, i.e.
-        the nth thunk is used for the nth thunk-requiring selector.
-
-        The given tensor must be a sparse vector or a matrix with CSR or CSC sparsity.
-
->>>>>>> 3eee4949
         The resulting sparse tensors will have the same encoding as the input tensor.
 
         Selector Example:
