--- conflicted
+++ resolved
@@ -20,29 +20,6 @@
         return self._cached(*args, **kwargs)
 
 
-<<<<<<< HEAD
-graphblas_opt_passes = (
-    "--graphblas-structuralize",
-    "--graphblas-optimize",
-    "--graphblas-lower",
-    "--sparsification",
-    "--sparse-tensor-conversion",
-    "--linalg-bufferize",
-    "--convert-scf-to-std",
-    "--func-bufferize",
-    "--tensor-constant-bufferize",
-    "--tensor-bufferize",
-    "--finalizing-bufferize",
-    "--convert-linalg-to-loops",
-    "--convert-scf-to-std",
-    "--convert-memref-to-llvm",
-    "--convert-std-to-llvm",
-    "--reconcile-unrealized-casts",
-)
-
-
-=======
->>>>>>> 74dc8b1a
 def _build_common_aliases():
     csr64 = SparseEncodingType(["dense", "compressed"], [0, 1], 64, 64)
     csc64 = SparseEncodingType(["dense", "compressed"], [1, 0], 64, 64)
