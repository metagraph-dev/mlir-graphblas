--- conflicted
+++ resolved
@@ -643,14 +643,10 @@
             input.type.encoding.pointer_bit_width,
             input.type.encoding.index_bit_width,
         )
-<<<<<<< HEAD
-        return_type = SparseTensorType([-1], input.type.value_type, sparse_vec_encoding)
-=======
         return_element_type = (
             IntType(64) if aggregator in ("argmin", "argmax") else input.type.value_type
         )
-        return_type = TensorType([-1], return_element_type, sparse_vec_encoding)
->>>>>>> 2d695555
+        return_type = SparseTensorType([-1], return_element_type, sparse_vec_encoding)
         ret_val = irbuilder.new_var(return_type)
         return ret_val, (
             f"{ret_val.assign} = graphblas.reduce_to_vector {input} "
