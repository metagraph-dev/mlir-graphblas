--- conflicted
+++ resolved
@@ -451,19 +451,12 @@
 class GraphBLAS_MatrixMultiply(BaseOp):
     dialect = "graphblas"
     name = "matrix_multiply"
-<<<<<<< HEAD
-
-    allowed_semirings = {
-        f"{addop}_{mulop}"
-        for addop in ("plus", "any", "min")
-        for mulop in ("pair", "times", "plus", "first", "second")
-=======
+
     allowed_semiring_adds = {"plus", "any", "min"}
     allowed_semiring_muls = {"pair", "times", "plus", "first", "second"}
     allowed_semirings = {
         f"{add}_{mul}"
         for add, mul in itertools.product(allowed_semiring_adds, allowed_semiring_muls)
->>>>>>> e91598ea
     }
 
     @classmethod
