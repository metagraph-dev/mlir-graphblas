"""
Various ops written in MLIR which implement dialects or other utilities
"""

import itertools

from typing import Tuple, Sequence, Optional, Union
from .mlir_builder import MLIRFunctionBuilder, MLIRVar
from .types import MemrefType, TensorType, SparseEncodingType, IntType


class BaseOp:
    dialect = None  # This is optional if op is in the std dialect; otherwise define it
    name = None

    @classmethod
    def call(
        cls, irbuilder: MLIRFunctionBuilder, *args, **kwargs
    ) -> Tuple[MLIRVar, str]:
        raise NotImplementedError()

    @classmethod
    def ensure_mlirvar(cls, obj, type_=None):
        """
        Raises a TypeError is obj is not an MLIRVar
        If type_ is specified, raises a TypeError if obj.type is not of type type_
        """
        if not isinstance(obj, MLIRVar):
            raise TypeError(f"{cls.name} expects an MLIRVar, but got {obj}.")
        if type_ is not None:
            if not isinstance(obj.type, type_):
                raise TypeError(
                    f"{cls.name} expects an MLIRVar with type {type_}, but got {obj!r}"
                )

    def __init_subclass__(cls):
        MLIRFunctionBuilder.register_op(cls)


###########################################
# std ops
###########################################


class ConstantOp(BaseOp):
    name = "constant"

    @classmethod
    def call(cls, irbuilder, value, type):
        if str(type) in {"bf16", "f16", "f32", "f64", "f80", "f128"}:
            value = float(value)
        ret_val = irbuilder.new_var(type)
        return ret_val, (f"{ret_val.assign} = constant {value} : {type}")


class IndexCastOp(BaseOp):
    name = "index_cast"

    @classmethod
    def call(cls, irbuilder, value: MLIRVar, result_type):
        cls.ensure_mlirvar(value)
        ret_val = irbuilder.new_var(result_type)
        return ret_val, (
            f"{ret_val.assign} = std.index_cast {value} : {value.type} to {ret_val.type}"
        )


class SignedIntToFloatOp(BaseOp):
    name = "sitofp"

    @classmethod
    def call(cls, irbuilder, value: MLIRVar, result_type):
        cls.ensure_mlirvar(value)
        ret_val = irbuilder.new_var(result_type)
        return ret_val, (
            f"{ret_val.assign} = std.sitofp {value} : {value.type} to {ret_val.type}"
        )


class AddIOp(BaseOp):
    name = "addi"

    @classmethod
    def call(cls, irbuilder, lhs, rhs):
        cls.ensure_mlirvar(lhs)
        cls.ensure_mlirvar(rhs)
        if lhs.type != rhs.type:
            raise TypeError(f"Type mismatch: {lhs.type} != {rhs.type}")
        ret_val = irbuilder.new_var(lhs.type)
        return ret_val, (f"{ret_val.assign} = addi {lhs}, {rhs} : {lhs.type}")


class SubIOp(BaseOp):
    name = "subi"

    @classmethod
    def call(cls, irbuilder, lhs, rhs):
        cls.ensure_mlirvar(lhs)
        cls.ensure_mlirvar(rhs)
        if lhs.type != rhs.type:
            raise TypeError(f"Type mismatch: {lhs.type} != {rhs.type}")
        ret_val = irbuilder.new_var(lhs.type)
        return ret_val, (f"{ret_val.assign} = subi {lhs}, {rhs} : {lhs.type}")


class MulIOp(BaseOp):
    name = "muli"

    @classmethod
    def call(cls, irbuilder, lhs, rhs):
        cls.ensure_mlirvar(lhs)
        cls.ensure_mlirvar(rhs)
        if lhs.type != rhs.type:
            raise TypeError(f"Type mismatch: {lhs.type} != {rhs.type}")
        ret_val = irbuilder.new_var(lhs.type)
        return ret_val, (f"{ret_val.assign} = muli {lhs}, {rhs} : {lhs.type}")


class AddFOp(BaseOp):
    name = "addf"

    @classmethod
    def call(cls, irbuilder, lhs, rhs):
        cls.ensure_mlirvar(lhs)
        cls.ensure_mlirvar(rhs)
        if lhs.type != rhs.type:
            raise TypeError(f"Type mismatch: {lhs.type} != {rhs.type}")
        ret_val = irbuilder.new_var(lhs.type)
        return ret_val, (f"{ret_val.assign} = addf {lhs}, {rhs} : {lhs.type}")


class SubFOp(BaseOp):
    name = "subf"

    @classmethod
    def call(cls, irbuilder, lhs, rhs):
        cls.ensure_mlirvar(lhs)
        cls.ensure_mlirvar(rhs)
        if lhs.type != rhs.type:
            raise TypeError(f"Type mismatch: {lhs.type} != {rhs.type}")
        ret_val = irbuilder.new_var(lhs.type)
        return ret_val, (f"{ret_val.assign} = subf {lhs}, {rhs} : {lhs.type}")


class MulFOp(BaseOp):
    name = "mulf"

    @classmethod
    def call(cls, irbuilder, lhs, rhs):
        cls.ensure_mlirvar(lhs)
        cls.ensure_mlirvar(rhs)
        if lhs.type != rhs.type:
            raise TypeError(f"Type mismatch: {lhs.type} != {rhs.type}")
        ret_val = irbuilder.new_var(lhs.type)
        return ret_val, (f"{ret_val.assign} = mulf {lhs}, {rhs} : {lhs.type}")


class DivFOp(BaseOp):
    name = "divf"

    @classmethod
    def call(cls, irbuilder, lhs, rhs):
        cls.ensure_mlirvar(lhs)
        cls.ensure_mlirvar(rhs)
        if lhs.type != rhs.type:
            raise TypeError(f"Type mismatch: {lhs.type} != {rhs.type}")
        ret_val = irbuilder.new_var(lhs.type)
        return ret_val, (f"{ret_val.assign} = divf {lhs}, {rhs} : {lhs.type}")


class SelectOp(BaseOp):
    name = "select"

    @classmethod
    def call(cls, irbuilder, cond, lhs, rhs):
        cls.ensure_mlirvar(cond, IntType)
        cls.ensure_mlirvar(lhs)
        cls.ensure_mlirvar(rhs)
        if cond.type.num != 1:
            raise TypeError(f"Type of cond must be i1, not {cond.type}")
        if lhs.type != rhs.type:
            raise TypeError(f"Type mismatch: {lhs.type} != {rhs.type}")
        ret_val = irbuilder.new_var(lhs.type)
        return ret_val, (f"{ret_val.assign} = select {cond}, {lhs}, {rhs}: {lhs.type}")


class CmpIOp(BaseOp):
    name = "cmpi"
    # fmt: off
    allowed_cmpstr = {
        "eq", "ne",
        "slt", "sle", "sgt", "sge",
        "ult", "ule", "ugt", "uge"
    }
    # fmt: on

    @classmethod
    def call(cls, irbuilder, lhs, rhs, cmpstr):
        cls.ensure_mlirvar(lhs)
        cls.ensure_mlirvar(rhs)
        if lhs.type != rhs.type:
            raise TypeError(f"Type mismatch: {lhs.type} != {rhs.type}")
        cmpstr = cmpstr.lower()
        if cmpstr not in cls.allowed_cmpstr:
            raise ValueError(f"Unknown cmpstr: {cmpstr}")
        ret_val = irbuilder.new_var("i1")
        return ret_val, (
            f'{ret_val.assign} = cmpi "{cmpstr}", {lhs}, {rhs} : {lhs.type}'
        )


class CmpFOp(BaseOp):
    name = "cmpf"
    # fmt: off
    # See https://llvm.org/docs/LangRef.html#fcmp-instruction for explanation
    allowed_cmpstr = {
        "false", "oeq", "ogt", "oge", "olt", "ole", "one", "ord",
        "ueq", "ugt", "uge", "ult", "ule", "une", "uno", "true"
    }
    # fmt: on

    @classmethod
    def call(cls, irbuilder, lhs, rhs, cmpstr):
        cls.ensure_mlirvar(lhs)
        cls.ensure_mlirvar(rhs)
        if lhs.type != rhs.type:
            raise TypeError(f"Type mismatch: {lhs.type} != {rhs.type}")
        cmpstr = cmpstr.lower()
        if cmpstr not in cls.allowed_cmpstr:
            raise ValueError(f"Unknown cmpstr: {cmpstr}")
        ret_val = irbuilder.new_var("i1")
        return ret_val, (
            f'{ret_val.assign} = cmpf "{cmpstr}", {lhs}, {rhs} : {lhs.type}'
        )


###########################################
# memref ops
###########################################


class MemrefAllocOp(BaseOp):
    dialect = "memref"
    name = "alloc"

    @classmethod
    def call(cls, irbuilder, type: str):
        ret_val = irbuilder.new_var(type)
        return ret_val, (f"{ret_val.assign} = memref.alloc() : {ret_val.type}")


class MemrefStoreOp(BaseOp):
    dialect = "memref"
    name = "store"

    @classmethod
    def call(
        cls,
        irbuilder,
        value,
        destination: MLIRVar,
        indices: Sequence[Union[MLIRVar, int]],
    ):
        cls.ensure_mlirvar(destination)
        indices_string = ", ".join(map(str, indices))
        return None, (
            f"memref.store {value}, {destination}[{indices_string}] : {destination.type}"
        )


class MemrefLoadOp(BaseOp):
    dialect = "memref"
    name = "load"

    @classmethod
    def call(
        cls, irbuilder, input_memref: MLIRVar, indices: Sequence[Union[MLIRVar, int]]
    ):
        cls.ensure_mlirvar(input_memref, MemrefType)
        indices_string = ", ".join(map(str, indices))
        ret_val = irbuilder.new_var(input_memref.type.value_type)
        return ret_val, (
            f"{ret_val.assign} = memref.load {input_memref}[{indices_string}] : {input_memref.type}"
        )


###########################################
# llvm ops
###########################################


class LLVMGetElementPtrOp(BaseOp):
    dialect = "llvm"
    name = "getelementptr"

    @classmethod
    def call(cls, irbuilder, list_, index):
        cls.ensure_mlirvar(list_)
        ret_val = irbuilder.new_var(list_.type)
        return ret_val, (
            f"{ret_val.assign} = llvm.getelementptr {list_}[{index}] : "
            f"({list_.type}, {index.type}) -> {list_.type}"
        )


class LLVMLoadOp(BaseOp):
    dialect = "llvm"
    name = "load"

    @classmethod
    def call(cls, irbuilder, pointer, return_type: str):
        cls.ensure_mlirvar(pointer)
        ret_val = irbuilder.new_var(return_type)
        return ret_val, (f"{ret_val.assign} = llvm.load {pointer} : {pointer.type}")


###########################################
# graphblas ops
###########################################


class GraphBLAS_Size(BaseOp):
    dialect = "graphblas"
    name = "size"

    @classmethod
    def call(cls, irbuilder, input):
        cls.ensure_mlirvar(input, TensorType)
        ret_val = irbuilder.new_var("index")
        return ret_val, (f"{ret_val.assign} = graphblas.size {input} : {input.type}")


class GraphBLAS_NumRows(BaseOp):
    dialect = "graphblas"
    name = "num_rows"

    @classmethod
    def call(cls, irbuilder, input):
        cls.ensure_mlirvar(input, TensorType)
        ret_val = irbuilder.new_var("index")
        return ret_val, (
            f"{ret_val.assign} = graphblas.num_rows {input} : {input.type}"
        )


class GraphBLAS_NumCols(BaseOp):
    dialect = "graphblas"
    name = "num_cols"

    @classmethod
    def call(cls, irbuilder, input):
        cls.ensure_mlirvar(input, TensorType)
        ret_val = irbuilder.new_var("index")
        return ret_val, (
            f"{ret_val.assign} = graphblas.num_cols {input} : {input.type}"
        )


class GraphBLAS_NumVals(BaseOp):
    dialect = "graphblas"
    name = "num_vals"

    @classmethod
    def call(cls, irbuilder, input):
        cls.ensure_mlirvar(input, TensorType)
        ret_val = irbuilder.new_var("index")
        return ret_val, (
            f"{ret_val.assign} = graphblas.num_vals {input} : {input.type}"
        )


class GraphBLAS_Dup(BaseOp):
    dialect = "graphblas"
    name = "dup"

    @classmethod
    def call(cls, irbuilder, input):
        cls.ensure_mlirvar(input, TensorType)
        ret_val = irbuilder.new_var(input.type)
        return ret_val, (f"{ret_val.assign} = graphblas.dup {input} : {input.type}")


class GraphBLAS_ConvertLayout(BaseOp):
    dialect = "graphblas"
    name = "convert_layout"

    @classmethod
    def call(cls, irbuilder, input, return_type: str):
        cls.ensure_mlirvar(input, TensorType)
        ret_val = irbuilder.new_var(return_type)
        return ret_val, (
            f"{ret_val.assign} = graphblas.convert_layout {input} : "
            f"{input.type} to {ret_val.type}"
        )


class GraphBLAS_Transpose(BaseOp):
    dialect = "graphblas"
    name = "transpose"

    @classmethod
    def call(cls, irbuilder, input, return_type: str):
        cls.ensure_mlirvar(input, TensorType)
        ret_val = irbuilder.new_var(return_type)
        return ret_val, (
            f"{ret_val.assign} = graphblas.transpose {input} : "
            f"{input.type} to {ret_val.type}"
        )


class GraphBLAS_Union(BaseOp):
    dialect = "graphblas"
    name = "union"
    allowed_operators = {"plus", "times", "min", "max", "first", "second"}

    @classmethod
    def call(cls, irbuilder, lhs, rhs, operator, return_type: str):
        cls.ensure_mlirvar(lhs, TensorType)
        cls.ensure_mlirvar(rhs, TensorType)
        if operator not in cls.allowed_operators:
            raise TypeError(
                f"Illegal operator: {operator}, must be one of {cls.allowed_operators}"
            )
        ret_val = irbuilder.new_var(return_type)
        return ret_val, (
            f'{ret_val.assign} = graphblas.union {lhs}, {rhs} {{ union_operator = "{operator}" }} :'
            f"({lhs.type}, {rhs.type}) to {return_type}"
        )


class GraphBLAS_Intersect(BaseOp):
    dialect = "graphblas"
    name = "intersect"
    allowed_operators = {
        "plus",
        "minus",
        "times",
        "div",
        "min",
        "max",
        "first",
        "second",
    }

    @classmethod
    def call(cls, irbuilder, lhs, rhs, operator, return_type: str):
        cls.ensure_mlirvar(lhs, TensorType)
        cls.ensure_mlirvar(rhs, TensorType)
        if operator not in cls.allowed_operators:
            raise TypeError(
                f"Illegal operator: {operator}, must be one of {cls.allowed_operators}"
            )
        ret_val = irbuilder.new_var(return_type)
        return ret_val, (
            f'{ret_val.assign} = graphblas.intersect {lhs}, {rhs} {{ intersect_operator = "{operator}" }} :'
            f"({lhs.type}, {rhs.type}) to {return_type}"
        )


class GraphBLAS_Update(BaseOp):
    dialect = "graphblas"
    name = "update"
    allowed_accumulators = {"plus", "times", "min", "max"}

    @classmethod
    def call(cls, irbuilder, input, output, accumulate="plus"):
        cls.ensure_mlirvar(input, TensorType)
        cls.ensure_mlirvar(output, TensorType)
        if accumulate not in cls.allowed_accumulators:
            raise TypeError(
                f"Illegal accumulator: {accumulate}, must be one of {cls.allowed_accumulators}"
            )
        ret_val = irbuilder.new_var("index")
        return ret_val, (
            f'{ret_val.assign} = graphblas.update {input} -> {output} {{ accumulate_operator = "{accumulate}" }} :'
            f"{input.type} -> {output.type}"
        )


class GraphBLAS_Equal(BaseOp):
    dialect = "graphblas"
    name = "equal"

    @classmethod
    def call(cls, irbuilder, lhs, rhs):
        cls.ensure_mlirvar(lhs, TensorType)
        cls.ensure_mlirvar(rhs, TensorType)
        ret_val = irbuilder.new_var("i1")
        return ret_val, (
            f"{ret_val.assign} = graphblas.equal {lhs}, {rhs} : {lhs.type}, {rhs.type}"
        )


class GraphBLAS_MatrixSelect(BaseOp):
    dialect = "graphblas"
    name = "matrix_select"
    allowed_selectors = {"triu", "tril", "gt"}

    @classmethod
    def call(
        cls, irbuilder, input, thunks: Sequence[MLIRVar], selectors: Sequence[str]
    ):
        cls.ensure_mlirvar(input, TensorType)
        for thunk in thunks:
            cls.ensure_mlirvar(thunk)
        for selector in selectors:
            if selector not in cls.allowed_selectors:
                raise TypeError(
                    f"Illegal selector: {selector}, must be one of {cls.allowed_selectors}"
                )
        ret_val = irbuilder.new_var(input.type)
        return ret_val, (
            f"{ret_val.assign} = graphblas.matrix_select {input} "
            + "".join(f", {thunk}" for thunk in thunks)
            + f"{{ selectors = ["
            + ", ".join(f'"{selector}"' for selector in selectors)
            + f"] }} : {input.type}"
            + "".join(f", {thunk.type}" for thunk in thunks)
            + f" to {input.type}"
        )


class GraphBLAS_ReduceToVector(BaseOp):
    dialect = "graphblas"
    name = "reduce_to_vector"
    allowed_aggregators = {"plus", "count"}

    @classmethod
    def call(cls, irbuilder, input, aggregator, axis):
        cls.ensure_mlirvar(input, TensorType)
        if aggregator not in cls.allowed_aggregators:
            raise TypeError(
                f"Illegal aggregator: {aggregator}, must be one of {cls.allowed_aggregators}"
            )
        elif axis not in (0, 1):
            raise TypeError(f"Illegal axis: {axis}, must be 0 or 1")
        sparse_vec_encoding = SparseEncodingType(
            ["compressed"],
            None,
            input.type.encoding.pointer_bit_width,
            input.type.encoding.index_bit_width,
        )
        return_type = TensorType([-1], input.type.value_type, sparse_vec_encoding)
        ret_val = irbuilder.new_var(return_type)
        return ret_val, (
            f"{ret_val.assign} = graphblas.reduce_to_vector {input} "
            f'{{ aggregator = "{aggregator}" , axis = {axis} }} : {input.type} to {ret_val.type}'
        )


class GraphBLAS_ReduceToScalar(BaseOp):
    dialect = "graphblas"
    name = "reduce_to_scalar"
    allowed_aggregators = {"plus", "count"}

    @classmethod
    def call(cls, irbuilder, input, aggregator):
        cls.ensure_mlirvar(input, TensorType)
        if aggregator not in cls.allowed_aggregators:
            raise TypeError(
                f"Illegal aggregator: {aggregator}, must be one of {cls.allowed_aggregators}"
            )
        return_type = input.type.value_type
        # TODO: return_type might be influenced by future allowable aggregators
        ret_val = irbuilder.new_var(return_type)
        return ret_val, (
            f"{ret_val.assign} = graphblas.reduce_to_scalar {input} "
            f'{{ aggregator = "{aggregator}" }} : {input.type} to {ret_val.type}'
        )


class GraphBLAS_Apply(BaseOp):
    dialect = "graphblas"
    name = "apply"
    allowed_unary_ops = {"abs", "minv"}
    allowed_binary_ops = {"min", "div", "fill"}
    allowed_ops = allowed_unary_ops | allowed_binary_ops

    @classmethod
    def call(cls, irbuilder, input, apply_op, *, left=None, right=None):
        cls.ensure_mlirvar(input, TensorType)
        if apply_op not in cls.allowed_ops:
            raise TypeError(
                f"Illegal apply_op: {apply_op}, must be one of {cls.allowed_ops}"
            )

        # TODO: return_type might be influenced by future allowable ops
        return_type = input.type
        ret_val = irbuilder.new_var(return_type)

        if apply_op in cls.allowed_binary_ops:
            if left is not None:
                if right is not None:
                    raise TypeError("Exactly one thunk allowed.")
                cls.ensure_mlirvar(left)
                code = (
                    f"{ret_val.assign} = graphblas.apply {left}, {input} "
                    f'{{ apply_operator = "{apply_op}" }} : ({left.type}, {input.type}) to {ret_val.type}'
                )
            elif right is not None:
                cls.ensure_mlirvar(right)
                code = (
                    f"{ret_val.assign} = graphblas.apply {input}, {right} "
                    f'{{ apply_operator = "{apply_op}" }} : ({input.type}, {right.type}) to {ret_val.type}'
                )
            else:
                raise TypeError("A thunk is required.")

        elif apply_op in cls.allowed_unary_ops:
            if left is not None or right is not None:
                raise TypeError(f"apply_op misuse: {apply_op} cannot take a thunk.")
            code = (
                f"{ret_val.assign} = graphblas.apply {input} "
                f'{{ apply_operator = "{apply_op}" }} : ({input.type}) to {ret_val.type}'
            )

        return ret_val, code


class GraphBLAS_MatrixMultiply(BaseOp):
    dialect = "graphblas"
    name = "matrix_multiply"

    allowed_semiring_adds = {"plus", "any", "min"}
    allowed_semiring_muls = {"pair", "times", "plus", "first", "second"}
    allowed_semirings = {
        f"{add}_{mul}"
        for add, mul in itertools.product(allowed_semiring_adds, allowed_semiring_muls)
    }

    @classmethod
    def call(cls, irbuilder, a, b, semiring, *, mask=None, mask_complement=False):
        cls.ensure_mlirvar(a, TensorType)
        cls.ensure_mlirvar(b, TensorType)
        if semiring not in cls.allowed_semirings:
            raise TypeError(
                f"Illegal semiring: {semiring}, must be one of {cls.allowed_semirings}"
            )
        if len(b.type.shape) == 1:
            return_type = b.type
        else:
            return_type = a.type
        # TODO: make the return type more robust; may depend on a, b, and/or semiring
        ret_val = irbuilder.new_var(return_type)
        if mask:
            cls.ensure_mlirvar(mask)
            mlir = (
                f"{ret_val.assign} = graphblas.matrix_multiply {a}, {b}, {mask} "
                f'{{ semiring = "{semiring}", mask_complement = {"true" if mask_complement else "false"} }}'
                f": ({a.type}, {b.type}, {mask.type}) to {ret_val.type}"
            )
        else:
            mlir = (
                f"{ret_val.assign} = graphblas.matrix_multiply {a}, {b} "
                f'{{ semiring = "{semiring}" }} : ({a.type}, {b.type}) to {ret_val.type}'
            )
        return ret_val, mlir


class GraphBLAS_VectorArgMinMax(BaseOp):
    dialect = "graphblas"
    name = "vector_argminmax"

    @classmethod
    def call(cls, irbuilder, input, minmax):
        cls.ensure_mlirvar(input, TensorType)
        ret_val = irbuilder.new_var("index")
        return ret_val, (
            f"{ret_val.assign} = graphblas.vector_argminmax {input} "
            f'{{ minmax = "{minmax}" }} : {input.type}'
        )


class GraphBLAS_VectorArgMin(BaseOp):
    dialect = "graphblas"
    name = "vector_argmin"

    @classmethod
    def call(cls, irbuilder, input):
        cls.ensure_mlirvar(input, TensorType)
        ret_val = irbuilder.new_var("index")
        return ret_val, (
            f"{ret_val.assign} = graphblas.vector_argmin {input} : {input.type}"
        )


class GraphBLAS_VectorArgMax(BaseOp):
    dialect = "graphblas"
    name = "vector_argmax"

    @classmethod
    def call(cls, irbuilder, input):
        cls.ensure_mlirvar(input, TensorType)
        ret_val = irbuilder.new_var("index")
        return ret_val, (
            f"{ret_val.assign} = graphblas.vector_argmax {input} : {input.type}"
        )


<<<<<<< HEAD
class GraphBLAS_Diag(BaseOp):
    dialect = "graphblas"
    name = "diag"

    @classmethod
    def call(cls, irbuilder, input, return_type: str):
        cls.ensure_mlirvar(input, TensorType)
        ret_val = irbuilder.new_var(return_type)
        return ret_val, (
            f"{ret_val.assign} = graphblas.diag {input} : {input.type} to {return_type}"
        )


###########################################
# util ops
###########################################

# TODO these are used by the ops below ; should we inspect the
# inputs to get the bitwidths instead of assuming 64?
CSR64 = SparseEncodingType(["dense", "compressed"], [0, 1], 64, 64)
CSC64 = SparseEncodingType(["dense", "compressed"], [1, 0], 64, 64)
CSX64 = SparseEncodingType(["dense", "compressed"], None, 64, 64)
CV64 = SparseEncodingType(["compressed"], None, 64, 64)


class CastCsrToCsxOp(BaseOp):
    dialect = "util"
    name = "cast_csr_to_csx"

    @classmethod
    def call(cls, irbuilder, input):
        cls.ensure_mlirvar(input)
        ret_val = irbuilder.new_var(f"tensor<?x?xf64, {CSX64}>")
        return ret_val, (
            f"{ret_val.assign} = call @cast_csr_to_csx({input}) : "
            f"({input.type}) -> tensor<?x?xf64, {CSX64}>"
        )


class CastCscToCsxOp(BaseOp):
    dialect = "util"
    name = "cast_csc_to_csx"

    @classmethod
    def call(cls, irbuilder, input):
        cls.ensure_mlirvar(input)
        ret_val = irbuilder.new_var(f"tensor<?x?xf64, {CSX64}>")
        return ret_val, (
            f"{ret_val.assign} = call @cast_csc_to_csx({input}) : "
            f"({input.type}) -> tensor<?x?xf64, {CSX64}>"
        )


class CastCsxToCsrOp(BaseOp):
    dialect = "util"
    name = "cast_csx_to_csr"
=======
class GraphBLAS_MatrixSelectRandom(BaseOp):
    dialect = "graphblas"
    name = "matrix_select_random"
    allowed_choose_n = set(["choose_first", "choose_uniform"])
>>>>>>> 898d8c34

    @classmethod
    def call(cls, irbuilder, input, n: MLIRVar, rng_context: MLIRVar, choose_n: str):
        cls.ensure_mlirvar(input, TensorType)
        cls.ensure_mlirvar(n, IntType)
        cls.ensure_mlirvar(rng_context)
        if choose_n not in cls.allowed_choose_n:
            raise TypeError(
                f"Illegal choose_n function: {choose_n}, must be one of {cls.allowed_choose_n}"
            )
        ret_val = irbuilder.new_var(input.type)
        return ret_val, (
            f"{ret_val.assign} = graphblas.matrix_select_random {input}, {n}, {rng_context} "
            + f"{{ choose_n = @{choose_n} }}"
            + f" : ({input.type}, {n.type}, {rng_context.type}) to {input.type}"
        )


###########################################
# util ops
###########################################


class PtrToTensorOp(BaseOp):
    dialect = "util"
    name = "ptr8_to_tensor"

    @classmethod
    def call(cls, irbuilder, input, return_type: str):
        cls.ensure_mlirvar(input)
        tensor_type = TensorType.parse(return_type, irbuilder.aliases)

        ret_val = irbuilder.new_var(return_type)
        funcname = f"ptr8_to_{tensor_type.to_short_string()}"
        irbuilder.needed_function_table[funcname] = (
            f"func private @{funcname}(!llvm.ptr<i8>) -> {return_type}",
            ["!llvm.ptr<i8>"],
            return_type,
        )

        return ret_val, (
            f"{ret_val.assign} = call @{funcname}({input}) : "
            f"(!llvm.ptr<i8>) -> {return_type}"
        )


class TensorToPtrOp(BaseOp):
    dialect = "util"
    name = "tensor_to_ptr8"

    @classmethod
    def call(cls, irbuilder, input):
        cls.ensure_mlirvar(input, TensorType)

        ret_val = irbuilder.new_var("!llvm.ptr<i8>")
        funcname = f"{input.type.to_short_string()}_to_ptr8"
        irbuilder.needed_function_table[funcname] = (
            f"func private @{funcname}({input.type}) -> !llvm.ptr<i8>",
            [str(input.type)],
            "!llvm.ptr<i8>",
        )

        return ret_val, (
            f"{ret_val.assign} = call @{funcname}({input}) : "
            f"({input.type}) -> !llvm.ptr<i8>"
        )


class DelSparseTensor(BaseOp):
    dialect = "util"
    name = "del_sparse_tensor"

    @classmethod
    def call(cls, irbuilder, input):
        cls.ensure_mlirvar(input, TensorType)
        input, cast_string = TensorToPtrOp.call(irbuilder, input)
        cast_string += "\n"
        irbuilder.needed_function_table["delSparseTensor"] = (
            f"func private @delSparseTensor(!llvm.ptr<i8>) -> ()",
            ["!llvm.ptr<i8>"],
            "",
        )

        return None, cast_string + (
            f"call @delSparseTensor({input}) : (!llvm.ptr<i8>) -> ()"
        )<|MERGE_RESOLUTION|>--- conflicted
+++ resolved
@@ -697,7 +697,6 @@
         )
 
 
-<<<<<<< HEAD
 class GraphBLAS_Diag(BaseOp):
     dialect = "graphblas"
     name = "diag"
@@ -711,55 +710,10 @@
         )
 
 
-###########################################
-# util ops
-###########################################
-
-# TODO these are used by the ops below ; should we inspect the
-# inputs to get the bitwidths instead of assuming 64?
-CSR64 = SparseEncodingType(["dense", "compressed"], [0, 1], 64, 64)
-CSC64 = SparseEncodingType(["dense", "compressed"], [1, 0], 64, 64)
-CSX64 = SparseEncodingType(["dense", "compressed"], None, 64, 64)
-CV64 = SparseEncodingType(["compressed"], None, 64, 64)
-
-
-class CastCsrToCsxOp(BaseOp):
-    dialect = "util"
-    name = "cast_csr_to_csx"
-
-    @classmethod
-    def call(cls, irbuilder, input):
-        cls.ensure_mlirvar(input)
-        ret_val = irbuilder.new_var(f"tensor<?x?xf64, {CSX64}>")
-        return ret_val, (
-            f"{ret_val.assign} = call @cast_csr_to_csx({input}) : "
-            f"({input.type}) -> tensor<?x?xf64, {CSX64}>"
-        )
-
-
-class CastCscToCsxOp(BaseOp):
-    dialect = "util"
-    name = "cast_csc_to_csx"
-
-    @classmethod
-    def call(cls, irbuilder, input):
-        cls.ensure_mlirvar(input)
-        ret_val = irbuilder.new_var(f"tensor<?x?xf64, {CSX64}>")
-        return ret_val, (
-            f"{ret_val.assign} = call @cast_csc_to_csx({input}) : "
-            f"({input.type}) -> tensor<?x?xf64, {CSX64}>"
-        )
-
-
-class CastCsxToCsrOp(BaseOp):
-    dialect = "util"
-    name = "cast_csx_to_csr"
-=======
 class GraphBLAS_MatrixSelectRandom(BaseOp):
     dialect = "graphblas"
     name = "matrix_select_random"
     allowed_choose_n = set(["choose_first", "choose_uniform"])
->>>>>>> 898d8c34
 
     @classmethod
     def call(cls, irbuilder, input, n: MLIRVar, rng_context: MLIRVar, choose_n: str):
