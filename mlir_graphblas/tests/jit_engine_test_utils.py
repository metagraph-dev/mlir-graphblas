import numpy as np

<<<<<<< HEAD
GRAPHBLAS_PASSES = [
    "--graphblas-optimize",
    "--graphblas-lower",
    "--sparsification",
    "--sparse-tensor-conversion",
    "--linalg-bufferize",
    "--func-bufferize",
    "--tensor-constant-bufferize",
    "--tensor-bufferize",
    "--finalizing-bufferize",
    "--convert-linalg-to-loops",
    "--convert-scf-to-std",
    "--convert-memref-to-llvm",
    "--convert-std-to-llvm",
    "--reconcile-unrealized-casts",
]

=======
>>>>>>> 74dc8b1a
STANDARD_PASSES = [
    "--sparsification",
    "--sparse-tensor-conversion",
    "--linalg-bufferize",
    "--func-bufferize",
    "--tensor-constant-bufferize",
    "--tensor-bufferize",
    "--finalizing-bufferize",
    "--convert-linalg-to-loops",
    "--convert-scf-to-std",
    "--convert-memref-to-llvm",
    "--convert-std-to-llvm",
    "--reconcile-unrealized-casts",
]

MLIR_TYPE_TO_NP_TYPE = {
    "i8": np.int8,
    "i16": np.int16,
    "i32": np.int32,
    "i64": np.int64,
    # 'f16': np.float16, # 16-bit floats don't seem to be supported in ctypes
    "f32": np.float32,
    "f64": np.float64,
}<|MERGE_RESOLUTION|>--- conflicted
+++ resolved
@@ -1,25 +1,5 @@
 import numpy as np
 
-<<<<<<< HEAD
-GRAPHBLAS_PASSES = [
-    "--graphblas-optimize",
-    "--graphblas-lower",
-    "--sparsification",
-    "--sparse-tensor-conversion",
-    "--linalg-bufferize",
-    "--func-bufferize",
-    "--tensor-constant-bufferize",
-    "--tensor-bufferize",
-    "--finalizing-bufferize",
-    "--convert-linalg-to-loops",
-    "--convert-scf-to-std",
-    "--convert-memref-to-llvm",
-    "--convert-std-to-llvm",
-    "--reconcile-unrealized-casts",
-]
-
-=======
->>>>>>> 74dc8b1a
 STANDARD_PASSES = [
     "--sparsification",
     "--sparse-tensor-conversion",
