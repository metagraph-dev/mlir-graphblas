--- conflicted
+++ resolved
@@ -789,7 +789,6 @@
     return
 
 
-<<<<<<< HEAD
 DIAG_CASES = [
     # pytest.param(
     #     "tensor<4x4x{scalar_type}, #CSR64>",
@@ -884,7 +883,8 @@
     assert np.all(expected_output_vector == output_vector)
 
     return
-=======
+
+
 def test_ir_select_random(engine: MlirJitEngine, aliases: AliasMap):
     # Build Function
     ir_builder = MLIRFunctionBuilder(
@@ -967,5 +967,4 @@
 
     expected_row_count = np.minimum((dense_input_tensor != 0).sum(axis=1), 2)
     actual_row_count = (dense_result != 0).sum(axis=1)
-    np.testing.assert_equal(expected_row_count, actual_row_count)
->>>>>>> 898d8c34
+    np.testing.assert_equal(expected_row_count, actual_row_count)