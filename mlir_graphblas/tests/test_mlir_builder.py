import datetime
import mlir
import itertools
import pytest
import numpy as np

from mlir_graphblas import MlirJitEngine
from mlir_graphblas.engine import parse_mlir_functions
from mlir_graphblas.sparse_utils import MLIRSparseTensor
from mlir_graphblas.mlir_builder import MLIRFunctionBuilder
from mlir_graphblas.types import AliasMap, SparseEncodingType, TensorType
from mlir_graphblas.functions import ConvertLayout
from mlir_graphblas.algorithms import (
    triangle_count_combined,
    dense_neural_network_combined,
)

from .jit_engine_test_utils import (
    sparsify_array,
    densify_csr,
    densify_csc,
    densify_vector,
    MLIR_TYPE_TO_NP_TYPE,
    GRAPHBLAS_PASSES,
)

from typing import List, Callable

# TODO a lot of these tests take sums or reductions over an scf.for loop by storing into a memref
# It's better practice to use as demonstrated
# at https://mlir.llvm.org/docs/Dialects/SCFDialect/#scffor-mlirscfforop


@pytest.fixture(scope="module")
def engine():
    jit_engine = MlirJitEngine()

    jit_engine.add(
        """
#CSR64 = #sparse_tensor.encoding<{
  dimLevelType = [ "dense", "compressed" ],
  dimOrdering = affine_map<(i,j) -> (i,j)>,
  pointerBitWidth = 64,
  indexBitWidth = 64
}>

#CSC64 = #sparse_tensor.encoding<{
  dimLevelType = [ "dense", "compressed" ],
  dimOrdering = affine_map<(i,j) -> (j,i)>,
  pointerBitWidth = 64,
  indexBitWidth = 64
}>

func @csr_to_csc(%matrix: tensor<?x?xf64, #CSR64>) -> tensor<?x?xf64, #CSC64> {
  %converted = graphblas.convert_layout %matrix : tensor<?x?xf64, #CSR64> to tensor<?x?xf64, #CSC64>
  return %converted : tensor<?x?xf64, #CSC64>
}

""",
        GRAPHBLAS_PASSES,
    )

    return jit_engine


@pytest.fixture(scope="module")
def aliases() -> AliasMap:
    csr64 = SparseEncodingType(["dense", "compressed"], [0, 1], 64, 64)
    csc64 = SparseEncodingType(["dense", "compressed"], [1, 0], 64, 64)
    sparsevec64 = SparseEncodingType(["compressed"], None, 64, 64)
    aliases = AliasMap()
    aliases["CSR64"] = csr64
    aliases["CSC64"] = csc64
    aliases["SparseVec64"] = sparsevec64
    return aliases


def test_ir_builder_convert_layout_wrapper(engine: MlirJitEngine, aliases: AliasMap):
    # Build Function
    convert_layout_function = ConvertLayout()

    ir_builder = MLIRFunctionBuilder(
        "convert_layout_wrapper",
        input_types=["tensor<?x?xf64, #CSR64>"],
        return_types=("tensor<?x?xf64, #CSC64>",),
        aliases=aliases,
    )
    (input_var,) = ir_builder.inputs
    convert_layout_result = ir_builder.call(convert_layout_function, input_var)
    ir_builder.return_vars(convert_layout_result)

    assert ir_builder.get_mlir()

    # Test Compiled Function
    convert_layout_wrapper_callable = ir_builder.compile(
        engine=engine, passes=GRAPHBLAS_PASSES
    )

    indices = np.array(
        [
            [1, 2],
            [4, 3],
        ],
        dtype=np.uint64,
    )
    values = np.array([1.2, 4.3], dtype=np.float64)
    sizes = np.array([8, 8], dtype=np.uint64)
    sparsity = np.array([False, True], dtype=np.bool8)

    input_tensor = MLIRSparseTensor(indices, values, sizes, sparsity)

    dense_input_tensor = np.zeros([8, 8], dtype=np.float64)
    dense_input_tensor[1, 2] = 1.2
    dense_input_tensor[4, 3] = 4.3
    assert np.isclose(dense_input_tensor, densify_csr(input_tensor)).all()
    output_tensor = convert_layout_wrapper_callable(input_tensor)

    assert np.isclose(dense_input_tensor, densify_csc(output_tensor)).all()


def test_ir_builder_triple_convert_layout(engine: MlirJitEngine, aliases: AliasMap):
    # Build Function

    ir_builder = MLIRFunctionBuilder(
        "triple_convert_layout",
        input_types=["tensor<?x?xf64, #CSR64>"],
        return_types=["tensor<?x?xf64, #CSC64>"],
        aliases=aliases,
    )
    (input_var,) = ir_builder.inputs
    # Use different instances of Tranpose to ideally get exactly one convert_layout helper in the final MLIR text
    inter1 = ir_builder.call(ConvertLayout("csc"), input_var)
    inter2 = ir_builder.call(ConvertLayout("csr"), inter1)
    return_var = ir_builder.call(ConvertLayout("csc"), inter2)
    ir_builder.return_vars(return_var)

    mlir_text = ir_builder.get_mlir_module()
    ast = parse_mlir_functions(mlir_text, engine._cli)
    # verify there are exactly two functions
    functions = [
        node
        for node in engine._walk_module(ast)
        if isinstance(node, mlir.astnodes.Function)
    ]
    triple_convert_func = functions.pop(-1)
    assert triple_convert_func.visibility == "public"
    convert_layout_funcs = [
        func for func in functions if func.name.value.startswith("convert_layout_to_cs")
    ]
    assert len(convert_layout_funcs) == 2

    # Test Compiled Function
    triple_convert_layout_callable = ir_builder.compile(
        engine=engine, passes=GRAPHBLAS_PASSES
    )

    indices = np.array(
        [
            [1, 2],
            [4, 3],
        ],
        dtype=np.uint64,
    )
    values = np.array([1.2, 4.3], dtype=np.float64)
    sizes = np.array([8, 8], dtype=np.uint64)
    sparsity = np.array([False, True], dtype=np.bool8)

    input_tensor = MLIRSparseTensor(indices, values, sizes, sparsity)

    dense_input_tensor = np.zeros([8, 8], dtype=np.float64)
    dense_input_tensor[1, 2] = 1.2
    dense_input_tensor[4, 3] = 4.3
    assert np.isclose(dense_input_tensor, densify_csr(input_tensor)).all()

    output_tensor = triple_convert_layout_callable(input_tensor)

    assert np.isclose(dense_input_tensor, densify_csc(output_tensor)).all()

    return


def test_ir_builder_triangle_count():
    # 0 - 1    5 - 6
    # | X |    | /
    # 3 - 4 -- 2 - 7
    # fmt: off
    indices = np.array(
        [
            [0, 1],
            [0, 3],
            [0, 4],
            [1, 0],
            [1, 3],
            [1, 4],
            [2, 4],
            [2, 5],
            [2, 6],
            [2, 7],
            [3, 0],
            [3, 1],
            [3, 4],
            [4, 0],
            [4, 1],
            [4, 2],
            [4, 3],
            [5, 2],
            [5, 6],
            [6, 2],
            [6, 5],
            [7, 2],
        ],
        dtype=np.uint64,
    )
    values = np.array([
        100, 200, 300, 100, 400, 500, 99, 50, 55, 75, 200,
        400, 600, 300, 500, 99, 600, 50, 60, 55, 60, 75],
        dtype=np.float64,
    )
    # fmt: on
    sizes = np.array([8, 8], dtype=np.uint64)
    sparsity = np.array([False, True], dtype=np.bool8)
    input_tensor = MLIRSparseTensor(indices, values, sizes, sparsity)

    assert 5 == triangle_count_combined(input_tensor)

    return


def test_ir_builder_for_loop_simple(engine: MlirJitEngine, aliases: AliasMap):
    # Build Function

    ir_builder = MLIRFunctionBuilder(
        "times_three", input_types=["f64"], return_types=["f64"], aliases=aliases
    )
    (input_var,) = ir_builder.inputs
    zero_f64 = ir_builder.constant(0.0, "f64")
    sum_memref = ir_builder.memref.alloc("memref<f64>")
    ir_builder.memref.store(zero_f64, sum_memref, [])

    with ir_builder.for_loop(0, 3) as for_vars:
        current_sum = ir_builder.memref.load(sum_memref, [])
        updated_sum = ir_builder.addf(input_var, current_sum)
        ir_builder.memref.store(updated_sum, sum_memref, [])
    assert for_vars.returned_variable is None

    result_var = ir_builder.memref.load(sum_memref, [])
    ir_builder.return_vars(result_var)

    assert ir_builder.get_mlir()

    # Test Compiled Function
    times_three = ir_builder.compile(engine=engine)
    assert np.isclose(times_three(1.3), 3.9)

    return


def test_ir_builder_for_loop_float_iter(engine: MlirJitEngine, aliases: AliasMap):
    # Build Function

    lower_i = 0
    upper_i = 4
    delta_i = 1
    lower_float = 0.0
    delta_float = 7.8

    ir_builder = MLIRFunctionBuilder(
        "plus_6x7_8", input_types=["f64"], return_types=["f64"], aliases=aliases
    )
    (input_var,) = ir_builder.inputs
    sum_memref = ir_builder.memref.alloc("memref<f64>")
    ir_builder.memref.store(input_var, sum_memref, [])

    float_lower_var = ir_builder.constant(lower_float, "f64")
    float_iter_var = ir_builder.new_var("f64")
    float_delta_var = ir_builder.constant(delta_float, "f64")
    with ir_builder.for_loop(
        lower_i, upper_i, delta_i, iter_vars=[(float_iter_var, float_lower_var)]
    ) as for_vars:
        assert [float_iter_var] == for_vars.iter_vars
        current_sum = ir_builder.memref.load(sum_memref, [])
        updated_sum = ir_builder.addf(float_iter_var, current_sum)
        ir_builder.memref.store(updated_sum, sum_memref, [])
        incremented_float_var = ir_builder.addf(float_iter_var, float_delta_var)
        for_vars.yield_vars(incremented_float_var)

    result_var = ir_builder.memref.load(sum_memref, [])
    ir_builder.return_vars(result_var)

    assert ir_builder.get_mlir()

    # Test Compiled Function
    func = ir_builder.compile(engine=engine)
    expected_sum = 1.3 + sum(range(lower_i, upper_i, delta_i)) * delta_float
    assert np.isclose(func(1.3), expected_sum)

    return


def test_ir_builder_for_loop_user_specified_vars(engine: MlirJitEngine):
    # Build Function

    lower_index = 3
    upper_index = 9
    delta_index = 2
    lower_i64 = 5
    delta_i64 = 7

    # this expected_sum calculation is expected to be isomorphic to the generated MLIR
    expected_sum = 7
    index_iterator = range(lower_index, upper_index, delta_index)
    i64_iterator = itertools.count(lower_i64, delta_i64)
    for iter_index, iter_i64 in zip(index_iterator, i64_iterator):
        expected_sum += lower_index * upper_index * delta_index
        expected_sum += lower_i64 * delta_i64
        expected_sum += iter_index * iter_i64

    # Build IR
    ir_builder = MLIRFunctionBuilder(
        "add_user_specified_vars", input_types=["i64"], return_types=["i64"]
    )
    (input_var,) = ir_builder.inputs
    sum_memref = ir_builder.memref.alloc("memref<i64>")
    ir_builder.memref.store(input_var, sum_memref, [])

    lower_index_var = ir_builder.constant(lower_index, "index")
    upper_index_var = ir_builder.constant(upper_index, "index")
    delta_index_var = ir_builder.constant(delta_index, "index")
    lower_i64_var = ir_builder.constant(lower_i64, "i64")
    delta_i64_var = ir_builder.constant(delta_i64, "i64")
    iter_i64_var = ir_builder.new_var("i64")

    with ir_builder.for_loop(
        lower_index_var,
        upper_index_var,
        delta_index_var,
        iter_vars=[(iter_i64_var, lower_i64_var)],
    ) as for_vars:
        assert lower_index_var == for_vars.lower_var_index
        assert upper_index_var == for_vars.upper_var_index
        assert delta_index_var == for_vars.step_var_index
        assert [iter_i64_var] == for_vars.iter_vars
        current_sum = ir_builder.memref.load(sum_memref, [])
        prod_of_index_vars_0 = ir_builder.muli(
            for_vars.lower_var_index, for_vars.upper_var_index
        )
        prod_of_index_vars_1 = ir_builder.muli(
            prod_of_index_vars_0, for_vars.step_var_index
        )
        prod_of_index_vars = ir_builder.index_cast(prod_of_index_vars_1, "i64")
        prod_of_i64_vars = ir_builder.muli(lower_i64_var, delta_i64_var)
        iter_index_i64 = ir_builder.index_cast(for_vars.iter_var_index, "i64")
        prod_of_iter_vars = ir_builder.muli(iter_index_i64, iter_i64_var)
        updated_sum_0 = ir_builder.addi(current_sum, prod_of_index_vars)
        updated_sum_1 = ir_builder.addi(updated_sum_0, prod_of_i64_vars)
        updated_sum = ir_builder.addi(updated_sum_1, prod_of_iter_vars)
        ir_builder.memref.store(updated_sum, sum_memref, [])

        incremented_iter_i64_var = ir_builder.addi(iter_i64_var, delta_i64_var)
        for_vars.yield_vars(incremented_iter_i64_var)

    result_var = ir_builder.memref.load(sum_memref, [])
    ir_builder.return_vars(result_var)

    assert (
        ir_builder.get_mlir()
    )  # this generated MLIR is easier to read than the above IR builder calls.

    # Test Compiled Function
    func = ir_builder.compile(engine=engine)

    calculated_sum = func(7)
    assert np.isclose(calculated_sum, expected_sum)

    return


DNN_CASES = [
    pytest.param(
        lambda *args: np.arange(*args) / 100.0,
        10,
        1_000_000.0,
        id="arange_10_layer",
    ),
    pytest.param(
        lambda *args: np.random.rand(*args) / 100.0,
        10,
        32.0,
        id="random_10_layer",
    ),
]


@pytest.mark.parametrize(
    "array_initializer, max_num_layers, clamp_threshold", DNN_CASES
)
def test_ir_builder_dnn(
    engine: MlirJitEngine,
    array_initializer: Callable,
    max_num_layers: int,
    clamp_threshold: float,
):
    sparsify_matrix = lambda matrix: sparsify_array(matrix, [False, True])
    np.random.seed(hash(datetime.date.today()) % 2 ** 32)

    for num_layers in range(1, max_num_layers + 1):

        dense_weight_matrices = [array_initializer(64) for _ in range(num_layers)]
        dense_weight_matrices = [m.reshape(8, 8) for m in dense_weight_matrices]
        dense_weight_matrices = [m.astype(np.float64) for m in dense_weight_matrices]

        dense_bias_vectors = [array_initializer(8) for _ in range(num_layers)]
        dense_bias_vectors = [vec.astype(np.float64) for vec in dense_bias_vectors]
        dense_bias_matrices = [np.diag(vec) for vec in dense_bias_vectors]
        dense_bias_matrices = [np.nan_to_num(m) for m in dense_bias_matrices]

        dense_input_tensor = array_initializer(64).reshape(8, 8).astype(np.float64)

        numpy_dense_result = dense_input_tensor
        for dense_weight_matrix, dense_bias_vector in zip(
            dense_weight_matrices, dense_bias_vectors
        ):
            numpy_dense_result = numpy_dense_result @ dense_weight_matrix
            numpy_dense_result = numpy_dense_result + dense_bias_vector
            numpy_dense_result = numpy_dense_result * (dense_bias_vector != 0).astype(
                int
            )  # TODO is this correct?
            numpy_dense_result = numpy_dense_result * (numpy_dense_result > 0).astype(
                int
            )
            numpy_dense_result[numpy_dense_result > clamp_threshold] = clamp_threshold

        sparse_weight_matrices = [
            sparsify_matrix(matrix) for matrix in dense_weight_matrices
        ]
        sparse_bias_matrices = [
            sparsify_matrix(matrix) for matrix in dense_bias_matrices
        ]
        sparse_input_tensor = sparsify_matrix(dense_input_tensor)
        sparse_result = dense_neural_network_combined(
            sparse_weight_matrices,
            sparse_bias_matrices,
            sparse_input_tensor,
            clamp_threshold,
        )
        dense_result = densify_csr(sparse_result)

        with np.printoptions(suppress=True):
            assert np.isclose(
                dense_result, numpy_dense_result
            ).all(), f"""
num_layers
{num_layers}

dense_input_tensor
{dense_input_tensor}

dense_result
{dense_result}

numpy_dense_result
{numpy_dense_result}

np.isclose(dense_result, numpy_dense_result)
{np.isclose(dense_result, numpy_dense_result)}
"""

    return


def test_ir_project_and_filter(engine: MlirJitEngine, aliases: AliasMap):
    # Build Function
    ir_builder = MLIRFunctionBuilder(
        "left_project_and_filter",
        input_types=["tensor<?x?xf64, #CSR64>"],
        return_types=["tensor<?x?xf64, #CSR64>"],
        aliases=aliases,
    )
    (M,) = ir_builder.inputs
    M_T = ir_builder.graphblas.transpose(M, "tensor<?x?xf64, #CSC64>")
    left_projection = ir_builder.graphblas.matrix_multiply(M, M_T, "plus_times")
    zero_f64 = ir_builder.constant(0.0, "f64")
    filtered = ir_builder.graphblas.matrix_select(left_projection, [zero_f64], ["gt"])
    ir_builder.return_vars(filtered)
    left_project_and_filter = ir_builder.compile(engine=engine, passes=GRAPHBLAS_PASSES)

    # Test Results
    r"""
    0  1  2  3
    |\ | /|\ |\
    | \|/ | \| \
    5  6  7  8  9
    """
    # fmt: off
    dense_input_tensor = np.array(
        [  #   0   1   2   3
            [  1,  0,  0,  0], # 5
            [ -9,  1,  1,  0], # 6
            [  0,  0,  1,  0], # 7
            [  0,  0,  1,  1], # 8
            [  0,  0,  0, -9], # 9
        ],
        dtype=np.float64,
    )
    # fmt: on
    input_tensor = sparsify_array(dense_input_tensor, [False, True])

    result = left_project_and_filter(input_tensor)
    dense_result = densify_csr(result)

    expected_dense_result = dense_input_tensor @ dense_input_tensor.T
    expected_dense_result[expected_dense_result < 0] = 0

    assert np.all(dense_result == expected_dense_result)

    return


def test_ir_scan_statistics(engine: MlirJitEngine, aliases: AliasMap):
    # Build Function
    ir_builder = MLIRFunctionBuilder(
        "scan_statistics",
        input_types=["tensor<?x?xf64, #CSR64>"],
        return_types=["index"],
        aliases=aliases,
    )
    (A,) = ir_builder.inputs
    L = ir_builder.graphblas.matrix_select(A, [], ["tril"])
    L_T = ir_builder.graphblas.transpose(L, "tensor<?x?xf64, #CSC64>")
    A_triangles = ir_builder.graphblas.matrix_multiply(A, L_T, "plus_pair", mask=A)
<<<<<<< HEAD
    tri = ir_builder.graphblas.matrix_reduce_to_vector(A_triangles, "plus", 1)
=======
    tri = ir_builder.graphblas.reduce_to_vector(
        A_triangles, "plus", 1, "tensor<?xf64, #SparseVec64>"
    )
>>>>>>> 21ec8a94
    answer = ir_builder.graphblas.vector_argmax(tri)
    ir_builder.return_vars(answer)
    scan_statistics = ir_builder.compile(engine=engine, passes=GRAPHBLAS_PASSES)

    # Test Results
    dense_input_tensor = np.array(
        [
            [0, 1, 0, 1, 1, 0, 0, 0],
            [1, 0, 0, 1, 1, 0, 0, 0],
            [0, 0, 0, 0, 1, 1, 1, 1],
            [1, 1, 0, 0, 1, 0, 0, 0],
            [1, 1, 1, 1, 0, 0, 0, 0],
            [0, 0, 1, 0, 0, 0, 1, 0],
            [0, 0, 1, 0, 0, 1, 0, 0],
            [0, 0, 1, 0, 0, 0, 0, 0],
        ],
        dtype=np.float64,
    )
    input_tensor = sparsify_array(dense_input_tensor, [False, True])

    result = scan_statistics(input_tensor)

    # valid results are in {0, 1, 3, 4}, but we choose the lowest index
    expected_result = 0

    assert result == expected_result

    return


ARGMINMAX_CASES = [
    # np.array([0], dtype=np.int32), # TODO do we care about this case?
    np.array([10, 15, 3, 11], dtype=np.int32),
    np.array([0, 0, 10, 15, 0, 0, 3, 11, 0], dtype=np.int32),
    np.array([0, 1, 0], dtype=np.int32),
    np.array([1], dtype=np.int32),
    np.array([-10, 15, 3, 11], dtype=np.int32),
    np.array([0, 0, -10, 15, 0, 0, 3, 11, 0], dtype=np.int32),
    np.array([0, -1, 0], dtype=np.int32),
    np.array([-1], dtype=np.int32),
]


@pytest.mark.parametrize("dense_input_tensor", ARGMINMAX_CASES)
def test_ir_builder_vector_argminmax(
    dense_input_tensor: np.ndarray, engine: MlirJitEngine, aliases: AliasMap
):
    # Build Function
    ir_builder = MLIRFunctionBuilder(
        "vector_arg_min_and_max",
        input_types=["tensor<?xi32, #SparseVec64>"],
        return_types=["index", "index", "index", "index"],
        aliases=aliases,
    )
    (vec,) = ir_builder.inputs
    arg_minmax_min = ir_builder.graphblas.vector_argminmax(vec, "min")
    arg_minmax_max = ir_builder.graphblas.vector_argminmax(vec, "max")
    arg_min = ir_builder.graphblas.vector_argmin(vec)
    arg_max = ir_builder.graphblas.vector_argmax(vec)
    ir_builder.return_vars(arg_minmax_min, arg_minmax_max, arg_min, arg_max)
    vector_arg_min_and_max = ir_builder.compile(engine=engine, passes=GRAPHBLAS_PASSES)

    # Test Results
    input_tensor = sparsify_array(dense_input_tensor, [True])
    (
        result_arg_minmax_min,
        result_arg_minmax_max,
        result_arg_min,
        result_arg_max,
    ) = vector_arg_min_and_max(input_tensor)

    minimum = np.min(dense_input_tensor)
    maximum = np.max(dense_input_tensor)

    dwimmed_dense_input_tensor = np.copy(dense_input_tensor)
    dwimmed_dense_input_tensor[dwimmed_dense_input_tensor == 0] = maximum + 1
    assert result_arg_minmax_min == np.argmin(dwimmed_dense_input_tensor)
    assert result_arg_min == np.argmin(dwimmed_dense_input_tensor)

    dwimmed_dense_input_tensor = np.copy(dense_input_tensor)
    dwimmed_dense_input_tensor[dwimmed_dense_input_tensor == 0] = minimum - 1
    assert result_arg_minmax_max == np.argmax(dwimmed_dense_input_tensor)
    assert result_arg_max == np.argmax(dwimmed_dense_input_tensor)

    return


def test_ir_gt_thunk(engine: MlirJitEngine, aliases: AliasMap):
    # Build Function
    ir_builder = MLIRFunctionBuilder(
        "gt_thunk",
        input_types=["tensor<?x?xf64, #CSR64>", "f64"],
        return_types=["tensor<?x?xf64, #CSR64>"],
        aliases=aliases,
    )
    M, threshold = ir_builder.inputs
    twelve_scalar = ir_builder.constant(12, "f64")
    thirty_four_scalar = ir_builder.constant(34, "f64")
    M2 = ir_builder.graphblas.apply(M, "div", left=twelve_scalar)
    M3 = ir_builder.graphblas.apply(M2, "div", right=thirty_four_scalar)
    filtered = ir_builder.graphblas.matrix_select(M3, [threshold], ["gt"])
    ir_builder.return_vars(filtered)
    gt_thunk = ir_builder.compile(engine=engine, passes=GRAPHBLAS_PASSES)

    # Test Results
    dense_input_tensor = np.array(
        [
            [1, 0, 0, 0, 0],
            [-9, 2, 3, 0, 0],
            [0, 0, 4, 0, 0],
            [0, 0, 5, 6, 0],
            [0, 0, 0, -9, 0],
        ],
        dtype=np.float64,
    )
    dense_input_tensor_mask = dense_input_tensor.astype(bool)
    input_tensor = sparsify_array(dense_input_tensor, [False, True])

    for threshold in np.unique(dense_input_tensor):
        result = gt_thunk(input_tensor, threshold)
        dense_result = densify_csr(result)

        expected_dense_result = np.copy(dense_input_tensor)
        expected_dense_result[dense_input_tensor_mask] /= 12.0
        expected_dense_result[dense_input_tensor_mask] **= -1
        expected_dense_result[dense_input_tensor_mask] /= 34.0
        expected_dense_result[expected_dense_result <= threshold] = 0

        assert np.all(dense_result == expected_dense_result)

    return


REDUCE_TO_VECTOR_CASES = [
    # pytest.param(
    #     "tensor<5x4x{scalar_type}, #CSR64>",
    #     "tensor<5x{scalar_type}, #SparseVec64>",
    #     "tensor<4x{scalar_type}, #SparseVec64>"
    #     id="csr_fixed"
    # ), # TODO make this work
    # pytest.param(
    #     "tensor<5x4x{scalar_type}, #CSC64>",
    #     "tensor<5x{scalar_type}, #SparseVec64>",
    #     "tensor<4x{scalar_type}, #SparseVec64>"
    #     id="csc_fixed"
    # ), # TODO make this work
    pytest.param(
        "tensor<?x?x{scalar_type}, #CSR64>",
        "tensor<?x{scalar_type}, #SparseVec64>",
        "tensor<?x{scalar_type}, #SparseVec64>",
        id="csr_arbitrary",
    ),
    pytest.param(
        "tensor<?x?x{scalar_type}, #CSC64>",
        "tensor<?x{scalar_type}, #SparseVec64>",
        "tensor<?x{scalar_type}, #SparseVec64>",
        id="csc_arbitrary",
    ),
]


@pytest.mark.parametrize(
    "input_type_template, reduce_rows_output_type_template, reduce_columns_output_type_template",
    REDUCE_TO_VECTOR_CASES,
)
@pytest.mark.parametrize("mlir_type", ["f64"])  # TODO make this work for other types
def test_ir_reduce_to_vector(
    input_type_template: str,
    reduce_rows_output_type_template: str,
    reduce_columns_output_type_template: str,
    mlir_type: str,
    engine: MlirJitEngine,
    aliases: AliasMap,
):
    input_type = input_type_template.format(scalar_type=mlir_type)
    reduce_rows_output_type = reduce_rows_output_type_template.format(
        scalar_type=mlir_type
    )
    reduce_columns_output_type = reduce_columns_output_type_template.format(
        scalar_type=mlir_type
    )
    np_type = MLIR_TYPE_TO_NP_TYPE[mlir_type]

    # Build Functions
    ir_builder = MLIRFunctionBuilder(
        f"reduce_func_{mlir_type}",
        input_types=[input_type],
        return_types=[
            reduce_rows_output_type,
            reduce_columns_output_type,
            reduce_rows_output_type,
            reduce_columns_output_type,
        ],
        aliases=aliases,
    )
    (matrix,) = ir_builder.inputs

<<<<<<< HEAD
    reduced_rows = ir_builder.graphblas.matrix_reduce_to_vector(matrix, "plus", 1)
    reduced_columns = ir_builder.graphblas.matrix_reduce_to_vector(matrix, "count", 0)
=======
    reduced_rows = ir_builder.graphblas.reduce_to_vector(
        matrix, "plus", 1, reduce_rows_output_type
    )
    reduced_columns = ir_builder.graphblas.reduce_to_vector(
        matrix, "count", 0, reduce_columns_output_type
    )
>>>>>>> 21ec8a94

    zero_scalar = ir_builder.constant(0, mlir_type)
    reduced_rows_clamped = ir_builder.graphblas.apply(
        reduced_rows, "min", right=zero_scalar
    )
    reduced_columns_abs = ir_builder.graphblas.apply(reduced_columns, "abs")

    ir_builder.return_vars(
        reduced_rows, reduced_columns, reduced_rows_clamped, reduced_columns_abs
    )
    reduce_func = ir_builder.compile(engine=engine, passes=GRAPHBLAS_PASSES)

    # Test Results
    dense_input_tensor = np.array(
        [
            [1, 0, 0, 0],
            [-9, 0, 1, 1],
            [0, 0, 0, 0],
            [0, 0, 1, 1],
            [0, 0, 0, -9],
        ],
        dtype=np_type,
    )
    input_tensor = sparsify_array(dense_input_tensor, [False, True])
    input_type_is_csc = [1, 0] == TensorType.parse(
        input_type, aliases
    ).encoding.ordering
    if input_type_is_csc:
        input_tensor = engine.csr_to_csc(input_tensor)

    (
        reduced_rows,
        reduced_columns,
        reduced_rows_clamped,
        reduced_columns_abs,
    ) = reduce_func(input_tensor)

    reduced_rows = densify_vector(reduced_rows)
    reduced_columns = densify_vector(reduced_columns)
    reduced_rows_clamped = densify_vector(reduced_rows_clamped)
    reduced_columns_abs = densify_vector(reduced_columns_abs)

    expected_reduced_rows = dense_input_tensor.sum(axis=1)
    expected_reduced_columns = (
        dense_input_tensor.astype(bool).sum(axis=0).astype(np_type)
    )

    expected_reduced_rows_clamped = np.copy(expected_reduced_rows)
    expected_reduced_rows_clamped[expected_reduced_rows_clamped > 0] = 0

    expected_reduced_columns_abs = np.abs(expected_reduced_columns)

    assert np.all(reduced_rows == expected_reduced_rows)
    assert np.all(reduced_columns == expected_reduced_columns)
    assert np.all(reduced_rows_clamped == expected_reduced_rows_clamped)
    assert np.all(reduced_columns_abs == expected_reduced_columns_abs)

    return<|MERGE_RESOLUTION|>--- conflicted
+++ resolved
@@ -528,13 +528,7 @@
     L = ir_builder.graphblas.matrix_select(A, [], ["tril"])
     L_T = ir_builder.graphblas.transpose(L, "tensor<?x?xf64, #CSC64>")
     A_triangles = ir_builder.graphblas.matrix_multiply(A, L_T, "plus_pair", mask=A)
-<<<<<<< HEAD
-    tri = ir_builder.graphblas.matrix_reduce_to_vector(A_triangles, "plus", 1)
-=======
-    tri = ir_builder.graphblas.reduce_to_vector(
-        A_triangles, "plus", 1, "tensor<?xf64, #SparseVec64>"
-    )
->>>>>>> 21ec8a94
+    tri = ir_builder.graphblas.reduce_to_vector(A_triangles, "plus", 1)
     answer = ir_builder.graphblas.vector_argmax(tri)
     ir_builder.return_vars(answer)
     scan_statistics = ir_builder.compile(engine=engine, passes=GRAPHBLAS_PASSES)
@@ -732,17 +726,8 @@
     )
     (matrix,) = ir_builder.inputs
 
-<<<<<<< HEAD
-    reduced_rows = ir_builder.graphblas.matrix_reduce_to_vector(matrix, "plus", 1)
-    reduced_columns = ir_builder.graphblas.matrix_reduce_to_vector(matrix, "count", 0)
-=======
-    reduced_rows = ir_builder.graphblas.reduce_to_vector(
-        matrix, "plus", 1, reduce_rows_output_type
-    )
-    reduced_columns = ir_builder.graphblas.reduce_to_vector(
-        matrix, "count", 0, reduce_columns_output_type
-    )
->>>>>>> 21ec8a94
+    reduced_rows = ir_builder.graphblas.reduce_to_vector(matrix, "plus", 1)
+    reduced_columns = ir_builder.graphblas.reduce_to_vector(matrix, "count", 0)
 
     zero_scalar = ir_builder.constant(0, mlir_type)
     reduced_rows_clamped = ir_builder.graphblas.apply(
