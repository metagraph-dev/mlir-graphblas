import datetime
import mlir
import itertools
import pytest
import jinja2
import numpy as np

from mlir_graphblas import MlirJitEngine
from mlir_graphblas.engine import parse_mlir_functions
from mlir_graphblas.sparse_utils import MLIRSparseTensor
from mlir_graphblas.mlir_builder import MLIRFunctionBuilder
from mlir_graphblas.types import AliasMap, SparseEncodingType, TensorType
from mlir_graphblas.functions import ConvertLayout
from mlir_graphblas.algorithms import (
    triangle_count_combined,
    dense_neural_network_combined,
)

from .jit_engine_test_utils import sparsify_array, GRAPHBLAS_PASSES

from typing import List, Callable

# TODO a lot of these tests take sums or reductions over an scf.for loop by storing into a memref
# It's better practice to use as demonstrated
# at https://mlir.llvm.org/docs/Dialects/SCFDialect/#scffor-mlirscfforop


@pytest.fixture(scope="module")
def engine():
    jit_engine = MlirJitEngine()

    for dim in range(2, 9):
        mlir_template = jinja2.Template(
            """
#trait_densify = {
  indexing_maps = [
    affine_map<(i,j) -> (i,j)>,
    affine_map<(i,j) -> (i,j)>
  ],
  iterator_types = ["parallel", "parallel"]
}

#CSR64 = #sparse_tensor.encoding<{
  dimLevelType = [ "dense", "compressed" ],
  dimOrdering = affine_map<(i,j) -> (i,j)>,
  pointerBitWidth = 64,
  indexBitWidth = 64
}>

<<<<<<< HEAD
=======
#CSC64 = #sparse_tensor.encoding<{
  dimLevelType = [ "dense", "compressed" ],
  dimOrdering = affine_map<(i,j) -> (j,i)>,
  pointerBitWidth = 64,
  indexBitWidth = 64
}>

>>>>>>> 29b583aa
#SparseVec64 = #sparse_tensor.encoding<{ 
    dimLevelType = [ "compressed" ], 
    pointerBitWidth = 64, 
    indexBitWidth = 64 
}>

<<<<<<< HEAD
func @sparse_vec_densify5(%argA: tensor<5xf64, #SparseVec64>) -> tensor<5xf64> {
  %output_storage = constant dense<0.0> : tensor<5xf64>
=======
func @sparse_vec_densify{{dim}}(%argA: tensor<{{dim}}xf64, #SparseVec64>) -> tensor<{{dim}}xf64> {
  %output_storage = constant dense<0.0> : tensor<{{dim}}xf64>
>>>>>>> 29b583aa
  %0 = linalg.generic {
      indexing_maps = [
         affine_map<(i) -> (i)>,
         affine_map<(i) -> (i)>
       ],
       iterator_types = ["parallel"]
    }
<<<<<<< HEAD
    ins(%argA: tensor<5xf64, #SparseVec64>)
    outs(%output_storage: tensor<5xf64>) {
      ^bb(%A: f64, %x: f64):
        linalg.yield %A : f64
    } -> tensor<5xf64>
  return %0 : tensor<5xf64>
}

func @csr_densify5x5(%argA: tensor<5x5xf64, #CSR64>) -> tensor<5x5xf64> {
  %output_storage = constant dense<0.0> : tensor<5x5xf64>
=======
    ins(%argA: tensor<{{dim}}xf64, #SparseVec64>)
    outs(%output_storage: tensor<{{dim}}xf64>) {
      ^bb(%A: f64, %x: f64):
        linalg.yield %A : f64
    } -> tensor<{{dim}}xf64>
  return %0 : tensor<{{dim}}xf64>
}

func @csr_densify{{dim}}x{{dim}}(%argA: tensor<{{dim}}x{{dim}}xf64, #CSR64>) -> tensor<{{dim}}x{{dim}}xf64> {
  %output_storage = constant dense<0.0> : tensor<{{dim}}x{{dim}}xf64>
>>>>>>> 29b583aa
  %0 = linalg.generic #trait_densify
    ins(%argA: tensor<{{dim}}x{{dim}}xf64, #CSR64>)
    outs(%output_storage: tensor<{{dim}}x{{dim}}xf64>) {
      ^bb(%A: f64, %x: f64):
        linalg.yield %A : f64
    } -> tensor<{{dim}}x{{dim}}xf64>
  return %0 : tensor<{{dim}}x{{dim}}xf64>
}

func @csc_densify{{dim}}x{{dim}}(%argA: tensor<{{dim}}x{{dim}}xf64, #CSC64>) -> tensor<{{dim}}x{{dim}}xf64> {
  %output_storage = constant dense<0.0> : tensor<{{dim}}x{{dim}}xf64>
  %0 = linalg.generic #trait_densify
    ins(%argA: tensor<{{dim}}x{{dim}}xf64, #CSC64>)
    outs(%output_storage: tensor<{{dim}}x{{dim}}xf64>) {
      ^bb(%A: f64, %x: f64):
        linalg.yield %A : f64
    } -> tensor<{{dim}}x{{dim}}xf64>
  return %0 : tensor<{{dim}}x{{dim}}xf64>
}

""",
            undefined=jinja2.StrictUndefined,
        )
        mlir_text = mlir_template.render(dim=dim)
        jit_engine.add(mlir_text, GRAPHBLAS_PASSES)

    jit_engine.add(
        """
#CSR64 = #sparse_tensor.encoding<{
  dimLevelType = [ "dense", "compressed" ],
  dimOrdering = affine_map<(i,j) -> (i,j)>,
  pointerBitWidth = 64,
  indexBitWidth = 64
}>

#CSC64 = #sparse_tensor.encoding<{
  dimLevelType = [ "dense", "compressed" ],
  dimOrdering = affine_map<(i,j) -> (j,i)>,
  pointerBitWidth = 64,
  indexBitWidth = 64
}>

func @csr_to_csc(%matrix: tensor<?x?xf64, #CSR64>) -> tensor<?x?xf64, #CSC64> {
  %converted = graphblas.convert_layout %matrix : tensor<?x?xf64, #CSR64> to tensor<?x?xf64, #CSC64>
  return %converted : tensor<?x?xf64, #CSC64>
}

""",
        GRAPHBLAS_PASSES,
    )

    return jit_engine


@pytest.fixture(scope="module")
def aliases() -> AliasMap:
    csr64 = SparseEncodingType(["dense", "compressed"], [0, 1], 64, 64)
    csc64 = SparseEncodingType(["dense", "compressed"], [1, 0], 64, 64)
    sparsevec64 = SparseEncodingType(["compressed"], None, 64, 64)
    aliases = AliasMap()
    aliases["CSR64"] = csr64
    aliases["CSC64"] = csc64
    aliases["SparseVec64"] = sparsevec64
    return aliases


def test_ir_builder_convert_layout_wrapper(engine: MlirJitEngine, aliases: AliasMap):
    # Build Function
    convert_layout_function = ConvertLayout()

    ir_builder = MLIRFunctionBuilder(
        "convert_layout_wrapper",
        input_types=["tensor<?x?xf64, #CSR64>"],
        return_types=("tensor<?x?xf64, #CSC64>",),
        aliases=aliases,
    )
    (input_var,) = ir_builder.inputs
    convert_layout_result = ir_builder.call(convert_layout_function, input_var)
    ir_builder.return_vars(convert_layout_result)

    assert ir_builder.get_mlir()

    # Test Compiled Function
    convert_layout_wrapper_callable = ir_builder.compile(
        engine=engine, passes=GRAPHBLAS_PASSES
    )

    indices = np.array(
        [
            [1, 2],
            [4, 3],
        ],
        dtype=np.uint64,
    )
    values = np.array([1.2, 4.3], dtype=np.float64)
    sizes = np.array([8, 8], dtype=np.uint64)
    sparsity = np.array([False, True], dtype=np.bool8)

    input_tensor = MLIRSparseTensor(indices, values, sizes, sparsity)

    dense_input_tensor = np.zeros([8, 8], dtype=np.float64)
    dense_input_tensor[1, 2] = 1.2
    dense_input_tensor[4, 3] = 4.3
    assert np.isclose(dense_input_tensor, engine.csr_densify8x8(input_tensor)).all()

    output_tensor = convert_layout_wrapper_callable(input_tensor)

    assert np.isclose(dense_input_tensor, engine.csc_densify8x8(output_tensor)).all()


def test_ir_builder_triple_convert_layout(engine: MlirJitEngine, aliases: AliasMap):
    # Build Function

    ir_builder = MLIRFunctionBuilder(
        "triple_convert_layout",
        input_types=["tensor<?x?xf64, #CSR64>"],
        return_types=["tensor<?x?xf64, #CSC64>"],
        aliases=aliases,
    )
    (input_var,) = ir_builder.inputs
    # Use different instances of Tranpose to ideally get exactly one convert_layout helper in the final MLIR text
    inter1 = ir_builder.call(ConvertLayout("csc"), input_var)
    inter2 = ir_builder.call(ConvertLayout("csr"), inter1)
    return_var = ir_builder.call(ConvertLayout("csc"), inter2)
    ir_builder.return_vars(return_var)

    mlir_text = ir_builder.get_mlir_module()
    ast = parse_mlir_functions(mlir_text, engine._cli)
    # verify there are exactly two functions
    functions = [
        node
        for node in engine._walk_module(ast)
        if isinstance(node, mlir.astnodes.Function)
    ]
    triple_convert_func = functions.pop(-1)
    assert triple_convert_func.visibility == "public"
    convert_layout_funcs = [
        func for func in functions if func.name.value.startswith("convert_layout_to_cs")
    ]
    assert len(convert_layout_funcs) == 2

    # Test Compiled Function
    triple_convert_layout_callable = ir_builder.compile(
        engine=engine, passes=GRAPHBLAS_PASSES
    )

    indices = np.array(
        [
            [1, 2],
            [4, 3],
        ],
        dtype=np.uint64,
    )
    values = np.array([1.2, 4.3], dtype=np.float64)
    sizes = np.array([8, 8], dtype=np.uint64)
    sparsity = np.array([False, True], dtype=np.bool8)

    input_tensor = MLIRSparseTensor(indices, values, sizes, sparsity)

    dense_input_tensor = np.zeros([8, 8], dtype=np.float64)
    dense_input_tensor[1, 2] = 1.2
    dense_input_tensor[4, 3] = 4.3
    assert np.isclose(dense_input_tensor, engine.csr_densify8x8(input_tensor)).all()

    output_tensor = triple_convert_layout_callable(input_tensor)

    assert np.isclose(dense_input_tensor, engine.csc_densify8x8(output_tensor)).all()

    return


def test_ir_builder_triangle_count():
    # 0 - 1    5 - 6
    # | X |    | /
    # 3 - 4 -- 2 - 7
    # fmt: off
    indices = np.array(
        [
            [0, 1],
            [0, 3],
            [0, 4],
            [1, 0],
            [1, 3],
            [1, 4],
            [2, 4],
            [2, 5],
            [2, 6],
            [2, 7],
            [3, 0],
            [3, 1],
            [3, 4],
            [4, 0],
            [4, 1],
            [4, 2],
            [4, 3],
            [5, 2],
            [5, 6],
            [6, 2],
            [6, 5],
            [7, 2],
        ],
        dtype=np.uint64,
    )
    values = np.array([
        100, 200, 300, 100, 400, 500, 99, 50, 55, 75, 200,
        400, 600, 300, 500, 99, 600, 50, 60, 55, 60, 75],
        dtype=np.float64,
    )
    # fmt: on
    sizes = np.array([8, 8], dtype=np.uint64)
    sparsity = np.array([False, True], dtype=np.bool8)
    input_tensor = MLIRSparseTensor(indices, values, sizes, sparsity)

    assert 5 == triangle_count_combined(input_tensor)

    return


def test_ir_builder_for_loop_simple(engine: MlirJitEngine, aliases: AliasMap):
    # Build Function

    ir_builder = MLIRFunctionBuilder(
        "times_three", input_types=["f64"], return_types=["f64"], aliases=aliases
    )
    (input_var,) = ir_builder.inputs
    zero_f64 = ir_builder.constant(0.0, "f64")
    sum_memref = ir_builder.memref.alloc("memref<f64>")
    ir_builder.memref.store(zero_f64, sum_memref, [])

    with ir_builder.for_loop(0, 3) as for_vars:
        current_sum = ir_builder.memref.load(sum_memref, [])
        updated_sum = ir_builder.addf(input_var, current_sum)
        ir_builder.memref.store(updated_sum, sum_memref, [])
    assert for_vars.returned_variable is None

    result_var = ir_builder.memref.load(sum_memref, [])
    ir_builder.return_vars(result_var)

    assert ir_builder.get_mlir()

    # Test Compiled Function
    times_three = ir_builder.compile(engine=engine)
    assert np.isclose(times_three(1.3), 3.9)

    return


def test_ir_builder_for_loop_float_iter(engine: MlirJitEngine, aliases: AliasMap):
    # Build Function

    lower_i = 0
    upper_i = 4
    delta_i = 1
    lower_float = 0.0
    delta_float = 7.8

    ir_builder = MLIRFunctionBuilder(
        "plus_6x7_8", input_types=["f64"], return_types=["f64"], aliases=aliases
    )
    (input_var,) = ir_builder.inputs
    sum_memref = ir_builder.memref.alloc("memref<f64>")
    ir_builder.memref.store(input_var, sum_memref, [])

    float_lower_var = ir_builder.constant(lower_float, "f64")
    float_iter_var = ir_builder.new_var("f64")
    float_delta_var = ir_builder.constant(delta_float, "f64")
    with ir_builder.for_loop(
        lower_i, upper_i, delta_i, iter_vars=[(float_iter_var, float_lower_var)]
    ) as for_vars:
        assert [float_iter_var] == for_vars.iter_vars
        current_sum = ir_builder.memref.load(sum_memref, [])
        updated_sum = ir_builder.addf(float_iter_var, current_sum)
        ir_builder.memref.store(updated_sum, sum_memref, [])
        incremented_float_var = ir_builder.addf(float_iter_var, float_delta_var)
        for_vars.yield_vars(incremented_float_var)

    result_var = ir_builder.memref.load(sum_memref, [])
    ir_builder.return_vars(result_var)

    assert ir_builder.get_mlir()

    # Test Compiled Function
    func = ir_builder.compile(engine=engine)
    expected_sum = 1.3 + sum(range(lower_i, upper_i, delta_i)) * delta_float
    assert np.isclose(func(1.3), expected_sum)

    return


def test_ir_builder_for_loop_user_specified_vars(engine: MlirJitEngine):
    # Build Function

    lower_index = 3
    upper_index = 9
    delta_index = 2
    lower_i64 = 5
    delta_i64 = 7

    # this expected_sum calculation is expected to be isomorphic to the generated MLIR
    expected_sum = 7
    index_iterator = range(lower_index, upper_index, delta_index)
    i64_iterator = itertools.count(lower_i64, delta_i64)
    for iter_index, iter_i64 in zip(index_iterator, i64_iterator):
        expected_sum += lower_index * upper_index * delta_index
        expected_sum += lower_i64 * delta_i64
        expected_sum += iter_index * iter_i64

    # Build IR
    ir_builder = MLIRFunctionBuilder(
        "add_user_specified_vars", input_types=["i64"], return_types=["i64"]
    )
    (input_var,) = ir_builder.inputs
    sum_memref = ir_builder.memref.alloc("memref<i64>")
    ir_builder.memref.store(input_var, sum_memref, [])

    lower_index_var = ir_builder.constant(lower_index, "index")
    upper_index_var = ir_builder.constant(upper_index, "index")
    delta_index_var = ir_builder.constant(delta_index, "index")
    lower_i64_var = ir_builder.constant(lower_i64, "i64")
    delta_i64_var = ir_builder.constant(delta_i64, "i64")
    iter_i64_var = ir_builder.new_var("i64")

    with ir_builder.for_loop(
        lower_index_var,
        upper_index_var,
        delta_index_var,
        iter_vars=[(iter_i64_var, lower_i64_var)],
    ) as for_vars:
        assert lower_index_var == for_vars.lower_var_index
        assert upper_index_var == for_vars.upper_var_index
        assert delta_index_var == for_vars.step_var_index
        assert [iter_i64_var] == for_vars.iter_vars
        current_sum = ir_builder.memref.load(sum_memref, [])
        prod_of_index_vars_0 = ir_builder.muli(
            for_vars.lower_var_index, for_vars.upper_var_index
        )
        prod_of_index_vars_1 = ir_builder.muli(
            prod_of_index_vars_0, for_vars.step_var_index
        )
        prod_of_index_vars = ir_builder.index_cast(prod_of_index_vars_1, "i64")
        prod_of_i64_vars = ir_builder.muli(lower_i64_var, delta_i64_var)
        iter_index_i64 = ir_builder.index_cast(for_vars.iter_var_index, "i64")
        prod_of_iter_vars = ir_builder.muli(iter_index_i64, iter_i64_var)
        updated_sum_0 = ir_builder.addi(current_sum, prod_of_index_vars)
        updated_sum_1 = ir_builder.addi(updated_sum_0, prod_of_i64_vars)
        updated_sum = ir_builder.addi(updated_sum_1, prod_of_iter_vars)
        ir_builder.memref.store(updated_sum, sum_memref, [])

        incremented_iter_i64_var = ir_builder.addi(iter_i64_var, delta_i64_var)
        for_vars.yield_vars(incremented_iter_i64_var)

    result_var = ir_builder.memref.load(sum_memref, [])
    ir_builder.return_vars(result_var)

    assert (
        ir_builder.get_mlir()
    )  # this generated MLIR is easier to read than the above IR builder calls.

    # Test Compiled Function
    func = ir_builder.compile(engine=engine)

    calculated_sum = func(7)
    assert np.isclose(calculated_sum, expected_sum)

    return


DNN_CASES = [
    pytest.param(
        lambda *args: np.arange(*args) / 100.0,
        10,
        1_000_000.0,
        id="arange_10_layer",
    ),
    pytest.param(
        lambda *args: np.random.rand(*args) / 100.0,
        10,
        32.0,
        id="random_10_layer",
    ),
]


@pytest.mark.parametrize(
    "array_initializer, max_num_layers, clamp_threshold", DNN_CASES
)
def test_ir_builder_dnn(
    engine: MlirJitEngine,
    array_initializer: Callable,
    max_num_layers: int,
    clamp_threshold: float,
):
    sparsify_matrix = lambda matrix: sparsify_array(matrix, [False, True])
    np.random.seed(hash(datetime.date.today()) % 2 ** 32)

    for num_layers in range(1, max_num_layers + 1):

        dense_weight_matrices = [array_initializer(64) for _ in range(num_layers)]
        dense_weight_matrices = [m.reshape(8, 8) for m in dense_weight_matrices]
        dense_weight_matrices = [m.astype(np.float64) for m in dense_weight_matrices]

        dense_bias_vectors = [array_initializer(8) for _ in range(num_layers)]
        dense_bias_vectors = [vec.astype(np.float64) for vec in dense_bias_vectors]
        dense_bias_matrices = [np.diag(vec) for vec in dense_bias_vectors]
        dense_bias_matrices = [np.nan_to_num(m) for m in dense_bias_matrices]

        dense_input_tensor = array_initializer(64).reshape(8, 8).astype(np.float64)

        numpy_dense_result = dense_input_tensor
        for dense_weight_matrix, dense_bias_vector in zip(
            dense_weight_matrices, dense_bias_vectors
        ):
            numpy_dense_result = numpy_dense_result @ dense_weight_matrix
            numpy_dense_result = numpy_dense_result + dense_bias_vector
            numpy_dense_result = numpy_dense_result * (dense_bias_vector != 0).astype(
                int
            )  # TODO is this correct?
            numpy_dense_result = numpy_dense_result * (numpy_dense_result > 0).astype(
                int
            )
            numpy_dense_result[numpy_dense_result > clamp_threshold] = clamp_threshold

        sparse_weight_matrices = [
            sparsify_matrix(matrix) for matrix in dense_weight_matrices
        ]
        sparse_bias_matrices = [
            sparsify_matrix(matrix) for matrix in dense_bias_matrices
        ]
        sparse_input_tensor = sparsify_matrix(dense_input_tensor)
        sparse_result = dense_neural_network_combined(
            sparse_weight_matrices,
            sparse_bias_matrices,
            sparse_input_tensor,
            clamp_threshold,
        )
        dense_result = engine.csr_densify8x8(sparse_result)

        with np.printoptions(suppress=True):
            assert np.isclose(
                dense_result, numpy_dense_result
            ).all(), f"""
num_layers
{num_layers}

dense_input_tensor
{dense_input_tensor}

dense_result
{dense_result}

numpy_dense_result
{numpy_dense_result}

np.isclose(dense_result, numpy_dense_result)
{np.isclose(dense_result, numpy_dense_result)}
"""

    return


def test_ir_project_and_filter(engine: MlirJitEngine, aliases: AliasMap):
    # Build Function
    ir_builder = MLIRFunctionBuilder(
        "left_project_and_filter",
        input_types=["tensor<?x?xf64, #CSR64>"],
        return_types=["tensor<?x?xf64, #CSR64>"],
        aliases=aliases,
    )
    (M,) = ir_builder.inputs
    M_T = ir_builder.graphblas.transpose(M, "tensor<?x?xf64, #CSC64>")
    left_projection = ir_builder.graphblas.matrix_multiply(M, M_T, "plus_times")
    zero_f64 = ir_builder.constant(0.0, "f64")
    filtered = ir_builder.graphblas.matrix_select(left_projection, [zero_f64], ["gt"])
    ir_builder.return_vars(filtered)
    left_project_and_filter = ir_builder.compile(engine=engine, passes=GRAPHBLAS_PASSES)

    # Test Results
    r"""
    0  1  2  3
    |\ | /|\ |\
    | \|/ | \| \
    5  6  7  8  9
    """
    # fmt: off
    dense_input_tensor = np.array(
        [  #   0   1   2   3
            [  1,  0,  0,  0], # 5
            [ -9,  1,  1,  0], # 6
            [  0,  0,  1,  0], # 7
            [  0,  0,  1,  1], # 8
            [  0,  0,  0, -9], # 9
        ],
        dtype=np.float64,
    )
    # fmt: on
    input_tensor = sparsify_array(dense_input_tensor, [False, True])

    result = left_project_and_filter(input_tensor)
    dense_result = engine.csr_densify5x5(result)

    expected_dense_result = dense_input_tensor @ dense_input_tensor.T
    expected_dense_result[expected_dense_result < 0] = 0

    assert np.all(dense_result == expected_dense_result)

    return


ARGMINMAX_CASES = [
    # np.array([0], dtype=np.int32), # TODO do we care about this case?
    np.array([10, 15, 3, 11], dtype=np.int32),
    np.array([0, 0, 10, 15, 0, 0, 3, 11, 0], dtype=np.int32),
    np.array([0, 1, 0], dtype=np.int32),
    np.array([1], dtype=np.int32),
    np.array([-10, 15, 3, 11], dtype=np.int32),
    np.array([0, 0, -10, 15, 0, 0, 3, 11, 0], dtype=np.int32),
    np.array([0, -1, 0], dtype=np.int32),
    np.array([-1], dtype=np.int32),
]


@pytest.mark.parametrize("dense_input_tensor", ARGMINMAX_CASES)
def test_ir_builder_vector_argminmax(
    dense_input_tensor: np.ndarray, engine: MlirJitEngine, aliases: AliasMap
):
    # Build Function
    ir_builder = MLIRFunctionBuilder(
        "vector_arg_min_and_max",
        input_types=["tensor<?xi32, #SparseVec64>"],
        return_types=["index", "index", "index", "index"],
        aliases=aliases,
    )
    (vec,) = ir_builder.inputs
    arg_minmax_min = ir_builder.graphblas.vector_argminmax(vec, "min")
    arg_minmax_max = ir_builder.graphblas.vector_argminmax(vec, "max")
    arg_min = ir_builder.graphblas.vector_argmin(vec)
    arg_max = ir_builder.graphblas.vector_argmax(vec)
    ir_builder.return_vars(arg_minmax_min, arg_minmax_max, arg_min, arg_max)
    vector_arg_min_and_max = ir_builder.compile(engine=engine, passes=GRAPHBLAS_PASSES)

    # Test Results
    input_tensor = sparsify_array(dense_input_tensor, [True])
    (
        result_arg_minmax_min,
        result_arg_minmax_max,
        result_arg_min,
        result_arg_max,
    ) = vector_arg_min_and_max(input_tensor)

    minimum = np.min(dense_input_tensor)
    maximum = np.max(dense_input_tensor)

    dwimmed_dense_input_tensor = np.copy(dense_input_tensor)
    dwimmed_dense_input_tensor[dwimmed_dense_input_tensor == 0] = maximum + 1
    assert result_arg_minmax_min == np.argmin(dwimmed_dense_input_tensor)
    assert result_arg_min == np.argmin(dwimmed_dense_input_tensor)

    dwimmed_dense_input_tensor = np.copy(dense_input_tensor)
    dwimmed_dense_input_tensor[dwimmed_dense_input_tensor == 0] = minimum - 1
    assert result_arg_minmax_max == np.argmax(dwimmed_dense_input_tensor)
    assert result_arg_max == np.argmax(dwimmed_dense_input_tensor)

    return


<<<<<<< HEAD
def test_ir_gt_thunk(engine: MlirJitEngine, aliases: AliasMap):
    # Build Function
    ir_builder = MLIRFunctionBuilder(
        "gt_thunk",
        input_types=["tensor<?x?xf64, #CSR64>", "f64"],
        return_types=["tensor<?x?xf64, #CSR64>"],
        aliases=aliases,
    )
    M, threshold = ir_builder.inputs
    filtered = ir_builder.graphblas.matrix_select(M, [threshold], ["gt"])
    ir_builder.return_vars(filtered)
    gt_thunk = ir_builder.compile(engine=engine, passes=GRAPHBLAS_PASSES)

    # Test Results
    dense_input_tensor = np.array(
        [
            [1, 0, 0, 0, 0],
            [-9, 2, 3, 0, 0],
            [0, 0, 4, 0, 0],
            [0, 0, 5, 6, 0],
            [0, 0, 0, -9, 0],
        ],
        dtype=np.float64,
    )
    input_tensor = sparsify_array(dense_input_tensor, [False, True])

    for threshold in np.unique(dense_input_tensor):
        result = gt_thunk(input_tensor, threshold)
        dense_result = engine.csr_densify5x5(result)

        expected_dense_result = np.copy(dense_input_tensor)
        expected_dense_result[expected_dense_result <= threshold] = 0

        if not np.all(dense_result == expected_dense_result):
            breakpoint()

        assert np.all(dense_result == expected_dense_result)

    return


=======
>>>>>>> 29b583aa
REDUCE_TO_SCALAR_CASES = [
    # pytest.param(
    #     "tensor<5x4xf64, #CSR64>",
    #     "tensor<5xf64, #SparseVec64>",
    #     "tensor<4xf64, #SparseVec64>"
    #     id="csr_fixed"
    # ), # TODO make this work
    # pytest.param(
    #     "tensor<5x4xf64, #CSC64>",
    #     "tensor<5xf64, #SparseVec64>",
    #     "tensor<4xf64, #SparseVec64>"
    #     id="csc_fixed"
    # ), # TODO make this work
    pytest.param(
        "tensor<?x?xf64, #CSR64>",
        "tensor<?xf64, #SparseVec64>",
        "tensor<?xf64, #SparseVec64>",
        id="csr_arbitrary",
    ),
    # pytest.param(
    #     "tensor<?x?xf64, #CSC64>",
    #     "tensor<?xf64, #SparseVec64>",
    #     "tensor<?xf64, #SparseVec64>",
    #     id="csc_arbitrary",
    # ), # TODO make this work
]


@pytest.mark.parametrize(
    "input_type, reduce_rows_output_type, reduce_columns_output_type",
    REDUCE_TO_SCALAR_CASES,
)
def test_ir_reduce_to_scalar(
    input_type: str,
    reduce_rows_output_type: str,
    reduce_columns_output_type: str,
    engine: MlirJitEngine,
    aliases: AliasMap,
):
    # build functions
    ir_builder = MLIRFunctionBuilder(
        "reduce_rows",
        input_types=[input_type],
        return_types=[reduce_rows_output_type, reduce_columns_output_type],
        aliases=aliases,
    )
    (matrix,) = ir_builder.inputs
    reduced_rows = ir_builder.graphblas.matrix_reduce_to_vector(
        matrix, "plus", 1, reduce_rows_output_type
    )
    reduced_columns = ir_builder.graphblas.matrix_reduce_to_vector(
        matrix, "plus", 0, reduce_columns_output_type
    )
    ir_builder.return_vars(reduced_rows, reduced_columns)
    reduce_rows = ir_builder.compile(engine=engine, passes=GRAPHBLAS_PASSES)

    # Test Results
    dense_input_tensor = np.array(
        [
            [1, 0, 0, 0],
            [-9, 0, 1, 1],
            [0, 0, 0, 0],
            [0, 0, 1, 1],
            [0, 0, 0, -9],
        ],
        dtype=np.float64,
    )
    input_tensor = sparsify_array(dense_input_tensor, [False, True])
    input_type_is_csc = TensorType.parse(input_type, aliases).encoding.ordering == [
        1,
        0,
    ]
    if input_type_is_csc:
        input_tensor = engine.csr_to_csc(input_tensor)

    reduced_rows, reduced_columns = reduce_rows(input_tensor)
    reduced_rows = engine.sparse_vec_densify5(reduced_rows)
    reduced_columns = engine.sparse_vec_densify4(reduced_columns)

    expected_reduced_rows = np.array([1, -7, 0, 2, -9], dtype=dense_input_tensor.dtype)
    expected_reduced_columns = np.array([-8, 0, 2, -7], dtype=dense_input_tensor.dtype)

    assert np.all(reduced_rows == expected_reduced_rows)
    assert np.all(reduced_columns == expected_reduced_columns)

    return<|MERGE_RESOLUTION|>--- conflicted
+++ resolved
@@ -47,8 +47,6 @@
   indexBitWidth = 64
 }>
 
-<<<<<<< HEAD
-=======
 #CSC64 = #sparse_tensor.encoding<{
   dimLevelType = [ "dense", "compressed" ],
   dimOrdering = affine_map<(i,j) -> (j,i)>,
@@ -56,20 +54,14 @@
   indexBitWidth = 64
 }>
 
->>>>>>> 29b583aa
 #SparseVec64 = #sparse_tensor.encoding<{ 
     dimLevelType = [ "compressed" ], 
     pointerBitWidth = 64, 
     indexBitWidth = 64 
 }>
 
-<<<<<<< HEAD
-func @sparse_vec_densify5(%argA: tensor<5xf64, #SparseVec64>) -> tensor<5xf64> {
-  %output_storage = constant dense<0.0> : tensor<5xf64>
-=======
 func @sparse_vec_densify{{dim}}(%argA: tensor<{{dim}}xf64, #SparseVec64>) -> tensor<{{dim}}xf64> {
   %output_storage = constant dense<0.0> : tensor<{{dim}}xf64>
->>>>>>> 29b583aa
   %0 = linalg.generic {
       indexing_maps = [
          affine_map<(i) -> (i)>,
@@ -77,18 +69,6 @@
        ],
        iterator_types = ["parallel"]
     }
-<<<<<<< HEAD
-    ins(%argA: tensor<5xf64, #SparseVec64>)
-    outs(%output_storage: tensor<5xf64>) {
-      ^bb(%A: f64, %x: f64):
-        linalg.yield %A : f64
-    } -> tensor<5xf64>
-  return %0 : tensor<5xf64>
-}
-
-func @csr_densify5x5(%argA: tensor<5x5xf64, #CSR64>) -> tensor<5x5xf64> {
-  %output_storage = constant dense<0.0> : tensor<5x5xf64>
-=======
     ins(%argA: tensor<{{dim}}xf64, #SparseVec64>)
     outs(%output_storage: tensor<{{dim}}xf64>) {
       ^bb(%A: f64, %x: f64):
@@ -99,7 +79,6 @@
 
 func @csr_densify{{dim}}x{{dim}}(%argA: tensor<{{dim}}x{{dim}}xf64, #CSR64>) -> tensor<{{dim}}x{{dim}}xf64> {
   %output_storage = constant dense<0.0> : tensor<{{dim}}x{{dim}}xf64>
->>>>>>> 29b583aa
   %0 = linalg.generic #trait_densify
     ins(%argA: tensor<{{dim}}x{{dim}}xf64, #CSR64>)
     outs(%output_storage: tensor<{{dim}}x{{dim}}xf64>) {
@@ -664,8 +643,6 @@
 
     return
 
-
-<<<<<<< HEAD
 def test_ir_gt_thunk(engine: MlirJitEngine, aliases: AliasMap):
     # Build Function
     ir_builder = MLIRFunctionBuilder(
@@ -707,8 +684,6 @@
     return
 
 
-=======
->>>>>>> 29b583aa
 REDUCE_TO_SCALAR_CASES = [
     # pytest.param(
     #     "tensor<5x4xf64, #CSR64>",
