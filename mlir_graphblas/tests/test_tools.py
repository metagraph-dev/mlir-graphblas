--- conflicted
+++ resolved
@@ -86,17 +86,10 @@
     ),
     pytest.param(
         """
-<<<<<<< HEAD
-builtin.module  {
-  builtin.func @vector_argmin(%arg0: tensor<3xi64, #sparse_tensor.encoding<{ dimLevelType = [ "compressed" ], pointerBitWidth = 64, indexBitWidth = 64 }>>) -> i64 {
+module  {
+  func @vector_argmin(%arg0: tensor<3xi64, #sparse_tensor.encoding<{ dimLevelType = [ "compressed" ], pointerBitWidth = 64, indexBitWidth = 64 }>>) -> i64 {
     %0 = graphblas.reduce_to_scalar %arg0 {aggregator = "argmin"} : tensor<3xi64, #sparse_tensor.encoding<{ dimLevelType = [ "compressed" ], pointerBitWidth = 64, indexBitWidth = 64 }>> to i64
     return %0 : i64
-=======
-module  {
-  func @vector_argminmax_min(%arg0: tensor<3xi64, #sparse_tensor.encoding<{ dimLevelType = [ "compressed" ], pointerBitWidth = 64, indexBitWidth = 64 }>>) -> index {
-    %0 = graphblas.vector_argminmax %arg0 {minmax = "min"} : tensor<3xi64, #sparse_tensor.encoding<{ dimLevelType = [ "compressed" ], pointerBitWidth = 64, indexBitWidth = 64 }>>
-    return %0 : index
->>>>>>> 42106c77
   }
 }
 """,
@@ -107,17 +100,10 @@
     indexBitWidth = 64
 }>
 
-<<<<<<< HEAD
-builtin.module  {
-  builtin.func @vector_argmin(%arg0: tensor<3xi64, #CV64>) -> i64 {
+module  {
+  func @vector_argmin(%arg0: tensor<3xi64, #CV64>) -> i64 {
     %0 = graphblas.reduce_to_scalar %arg0 {aggregator = "argmin"} : tensor<3xi64, #CV64> to i64
     return %0 : i64
-=======
-module  {
-  func @vector_argminmax_min(%arg0: tensor<3xi64, #CV64>) -> index {
-    %0 = graphblas.vector_argminmax %arg0 {minmax = "min"} : tensor<3xi64, #CV64>
-    return %0 : index
->>>>>>> 42106c77
   }
 }
 """,
